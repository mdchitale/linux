--- conflicted
+++ resolved
@@ -699,44 +699,6 @@
 	help
 	  Debug objects boot parameter default value
 
-<<<<<<< HEAD
-config DEBUG_SLAB
-	bool "Debug slab memory allocations"
-	depends on DEBUG_KERNEL && SLAB
-	help
-	  Say Y here to have the kernel do limited verification on memory
-	  allocation as well as poisoning memory on free to catch use of freed
-	  memory. This can make kmalloc/kfree-intensive workloads much slower.
-
-config SLUB_DEBUG_ON
-	bool "SLUB debugging on by default"
-	depends on SLUB && SLUB_DEBUG
-	select STACKDEPOT_ALWAYS_INIT if STACKTRACE_SUPPORT
-	default n
-	help
-	  Boot with debugging on by default. SLUB boots by default with
-	  the runtime debug capabilities switched off. Enabling this is
-	  equivalent to specifying the "slub_debug" parameter on boot.
-	  There is no support for more fine grained debug control like
-	  possible with slub_debug=xxx. SLUB debugging may be switched
-	  off in a kernel built with CONFIG_SLUB_DEBUG_ON by specifying
-	  "slub_debug=-".
-
-config SLUB_STATS
-	default n
-	bool "Enable SLUB performance statistics"
-	depends on SLUB && SYSFS
-	help
-	  SLUB statistics are useful to debug SLUBs allocation behavior in
-	  order find ways to optimize the allocator. This should never be
-	  enabled for production use since keeping statistics slows down
-	  the allocator by a few percentage points. The slabinfo command
-	  supports the determination of the most active slabs to figure
-	  out which slabs are relevant to a particular load.
-	  Try running: slabinfo -DA
-
-=======
->>>>>>> fa020a2b
 config HAVE_DEBUG_KMEMLEAK
 	bool
 

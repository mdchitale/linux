/*
 * This file is subject to the terms and conditions of the GNU General Public
 * License.  See the file "COPYING" in the main directory of this archive
 * for more details.
 *
 * Copyright (C) 2009-2012 Cavium, Inc
 */

#include <linux/platform_device.h>
#include <linux/dma-mapping.h>
#include <linux/etherdevice.h>
#include <linux/capability.h>
#include <linux/net_tstamp.h>
#include <linux/interrupt.h>
#include <linux/netdevice.h>
#include <linux/spinlock.h>
#include <linux/if_vlan.h>
#include <linux/of_mdio.h>
#include <linux/module.h>
#include <linux/of_net.h>
#include <linux/init.h>
#include <linux/slab.h>
#include <linux/phy.h>
#include <linux/io.h>

#include <asm/octeon/octeon.h>
#include <asm/octeon/cvmx-mixx-defs.h>
#include <asm/octeon/cvmx-agl-defs.h>

#define DRV_NAME "octeon_mgmt"
#define DRV_VERSION "2.0"
#define DRV_DESCRIPTION \
	"Cavium Networks Octeon MII (management) port Network Driver"

#define OCTEON_MGMT_NAPI_WEIGHT 16

/* Ring sizes that are powers of two allow for more efficient modulo
 * opertions.
 */
#define OCTEON_MGMT_RX_RING_SIZE 512
#define OCTEON_MGMT_TX_RING_SIZE 128

/* Allow 8 bytes for vlan and FCS. */
#define OCTEON_MGMT_RX_HEADROOM (ETH_HLEN + ETH_FCS_LEN + VLAN_HLEN)

union mgmt_port_ring_entry {
	u64 d64;
	struct {
		u64    reserved_62_63:2;
		/* Length of the buffer/packet in bytes */
		u64    len:14;
		/* For TX, signals that the packet should be timestamped */
		u64    tstamp:1;
		/* The RX error code */
		u64    code:7;
#define RING_ENTRY_CODE_DONE 0xf
#define RING_ENTRY_CODE_MORE 0x10
		/* Physical address of the buffer */
		u64    addr:40;
	} s;
};

#define MIX_ORING1	0x0
#define MIX_ORING2	0x8
#define MIX_IRING1	0x10
#define MIX_IRING2	0x18
#define MIX_CTL		0x20
#define MIX_IRHWM	0x28
#define MIX_IRCNT	0x30
#define MIX_ORHWM	0x38
#define MIX_ORCNT	0x40
#define MIX_ISR		0x48
#define MIX_INTENA	0x50
#define MIX_REMCNT	0x58
#define MIX_BIST	0x78

#define AGL_GMX_PRT_CFG			0x10
#define AGL_GMX_RX_FRM_CTL		0x18
#define AGL_GMX_RX_FRM_MAX		0x30
#define AGL_GMX_RX_JABBER		0x38
#define AGL_GMX_RX_STATS_CTL		0x50

#define AGL_GMX_RX_STATS_PKTS_DRP	0xb0
#define AGL_GMX_RX_STATS_OCTS_DRP	0xb8
#define AGL_GMX_RX_STATS_PKTS_BAD	0xc0

#define AGL_GMX_RX_ADR_CTL		0x100
#define AGL_GMX_RX_ADR_CAM_EN		0x108
#define AGL_GMX_RX_ADR_CAM0		0x180
#define AGL_GMX_RX_ADR_CAM1		0x188
#define AGL_GMX_RX_ADR_CAM2		0x190
#define AGL_GMX_RX_ADR_CAM3		0x198
#define AGL_GMX_RX_ADR_CAM4		0x1a0
#define AGL_GMX_RX_ADR_CAM5		0x1a8

#define AGL_GMX_TX_CLK			0x208
#define AGL_GMX_TX_STATS_CTL		0x268
#define AGL_GMX_TX_CTL			0x270
#define AGL_GMX_TX_STAT0		0x280
#define AGL_GMX_TX_STAT1		0x288
#define AGL_GMX_TX_STAT2		0x290
#define AGL_GMX_TX_STAT3		0x298
#define AGL_GMX_TX_STAT4		0x2a0
#define AGL_GMX_TX_STAT5		0x2a8
#define AGL_GMX_TX_STAT6		0x2b0
#define AGL_GMX_TX_STAT7		0x2b8
#define AGL_GMX_TX_STAT8		0x2c0
#define AGL_GMX_TX_STAT9		0x2c8

struct octeon_mgmt {
	struct net_device *netdev;
	u64 mix;
	u64 agl;
	u64 agl_prt_ctl;
	int port;
	int irq;
	bool has_rx_tstamp;
	u64 *tx_ring;
	dma_addr_t tx_ring_handle;
	unsigned int tx_next;
	unsigned int tx_next_clean;
	unsigned int tx_current_fill;
	/* The tx_list lock also protects the ring related variables */
	struct sk_buff_head tx_list;

	/* RX variables only touched in napi_poll.  No locking necessary. */
	u64 *rx_ring;
	dma_addr_t rx_ring_handle;
	unsigned int rx_next;
	unsigned int rx_next_fill;
	unsigned int rx_current_fill;
	struct sk_buff_head rx_list;

	spinlock_t lock;
	unsigned int last_duplex;
	unsigned int last_link;
	unsigned int last_speed;
	struct device *dev;
	struct napi_struct napi;
	struct tasklet_struct tx_clean_tasklet;
	struct phy_device *phydev;
	struct device_node *phy_np;
	resource_size_t mix_phys;
	resource_size_t mix_size;
	resource_size_t agl_phys;
	resource_size_t agl_size;
	resource_size_t agl_prt_ctl_phys;
	resource_size_t agl_prt_ctl_size;
};

static void octeon_mgmt_set_rx_irq(struct octeon_mgmt *p, int enable)
{
	union cvmx_mixx_intena mix_intena;
	unsigned long flags;

	spin_lock_irqsave(&p->lock, flags);
	mix_intena.u64 = cvmx_read_csr(p->mix + MIX_INTENA);
	mix_intena.s.ithena = enable ? 1 : 0;
	cvmx_write_csr(p->mix + MIX_INTENA, mix_intena.u64);
	spin_unlock_irqrestore(&p->lock, flags);
}

static void octeon_mgmt_set_tx_irq(struct octeon_mgmt *p, int enable)
{
	union cvmx_mixx_intena mix_intena;
	unsigned long flags;

	spin_lock_irqsave(&p->lock, flags);
	mix_intena.u64 = cvmx_read_csr(p->mix + MIX_INTENA);
	mix_intena.s.othena = enable ? 1 : 0;
	cvmx_write_csr(p->mix + MIX_INTENA, mix_intena.u64);
	spin_unlock_irqrestore(&p->lock, flags);
}

static void octeon_mgmt_enable_rx_irq(struct octeon_mgmt *p)
{
	octeon_mgmt_set_rx_irq(p, 1);
}

static void octeon_mgmt_disable_rx_irq(struct octeon_mgmt *p)
{
	octeon_mgmt_set_rx_irq(p, 0);
}

static void octeon_mgmt_enable_tx_irq(struct octeon_mgmt *p)
{
	octeon_mgmt_set_tx_irq(p, 1);
}

static void octeon_mgmt_disable_tx_irq(struct octeon_mgmt *p)
{
	octeon_mgmt_set_tx_irq(p, 0);
}

static unsigned int ring_max_fill(unsigned int ring_size)
{
	return ring_size - 8;
}

static unsigned int ring_size_to_bytes(unsigned int ring_size)
{
	return ring_size * sizeof(union mgmt_port_ring_entry);
}

static void octeon_mgmt_rx_fill_ring(struct net_device *netdev)
{
	struct octeon_mgmt *p = netdev_priv(netdev);

	while (p->rx_current_fill < ring_max_fill(OCTEON_MGMT_RX_RING_SIZE)) {
		unsigned int size;
		union mgmt_port_ring_entry re;
		struct sk_buff *skb;

		/* CN56XX pass 1 needs 8 bytes of padding.  */
		size = netdev->mtu + OCTEON_MGMT_RX_HEADROOM + 8 + NET_IP_ALIGN;

		skb = netdev_alloc_skb(netdev, size);
		if (!skb)
			break;
		skb_reserve(skb, NET_IP_ALIGN);
		__skb_queue_tail(&p->rx_list, skb);

		re.d64 = 0;
		re.s.len = size;
		re.s.addr = dma_map_single(p->dev, skb->data,
					   size,
					   DMA_FROM_DEVICE);

		/* Put it in the ring.  */
		p->rx_ring[p->rx_next_fill] = re.d64;
		dma_sync_single_for_device(p->dev, p->rx_ring_handle,
					   ring_size_to_bytes(OCTEON_MGMT_RX_RING_SIZE),
					   DMA_BIDIRECTIONAL);
		p->rx_next_fill =
			(p->rx_next_fill + 1) % OCTEON_MGMT_RX_RING_SIZE;
		p->rx_current_fill++;
		/* Ring the bell.  */
		cvmx_write_csr(p->mix + MIX_IRING2, 1);
	}
}

static ktime_t ptp_to_ktime(u64 ptptime)
{
	ktime_t ktimebase;
	u64 ptpbase;
	unsigned long flags;

	local_irq_save(flags);
	/* Fill the icache with the code */
	ktime_get_real();
	/* Flush all pending operations */
	mb();
	/* Read the time and PTP clock as close together as
	 * possible. It is important that this sequence take the same
	 * amount of time to reduce jitter
	 */
	ktimebase = ktime_get_real();
	ptpbase = cvmx_read_csr(CVMX_MIO_PTP_CLOCK_HI);
	local_irq_restore(flags);

	return ktime_sub_ns(ktimebase, ptpbase - ptptime);
}

static void octeon_mgmt_clean_tx_buffers(struct octeon_mgmt *p)
{
	union cvmx_mixx_orcnt mix_orcnt;
	union mgmt_port_ring_entry re;
	struct sk_buff *skb;
	int cleaned = 0;
	unsigned long flags;

	mix_orcnt.u64 = cvmx_read_csr(p->mix + MIX_ORCNT);
	while (mix_orcnt.s.orcnt) {
		spin_lock_irqsave(&p->tx_list.lock, flags);

		mix_orcnt.u64 = cvmx_read_csr(p->mix + MIX_ORCNT);

		if (mix_orcnt.s.orcnt == 0) {
			spin_unlock_irqrestore(&p->tx_list.lock, flags);
			break;
		}

		dma_sync_single_for_cpu(p->dev, p->tx_ring_handle,
					ring_size_to_bytes(OCTEON_MGMT_TX_RING_SIZE),
					DMA_BIDIRECTIONAL);

		re.d64 = p->tx_ring[p->tx_next_clean];
		p->tx_next_clean =
			(p->tx_next_clean + 1) % OCTEON_MGMT_TX_RING_SIZE;
		skb = __skb_dequeue(&p->tx_list);

		mix_orcnt.u64 = 0;
		mix_orcnt.s.orcnt = 1;

		/* Acknowledge to hardware that we have the buffer.  */
		cvmx_write_csr(p->mix + MIX_ORCNT, mix_orcnt.u64);
		p->tx_current_fill--;

		spin_unlock_irqrestore(&p->tx_list.lock, flags);

		dma_unmap_single(p->dev, re.s.addr, re.s.len,
				 DMA_TO_DEVICE);

		/* Read the hardware TX timestamp if one was recorded */
		if (unlikely(re.s.tstamp)) {
			struct skb_shared_hwtstamps ts;
			/* Read the timestamp */
			u64 ns = cvmx_read_csr(CVMX_MIXX_TSTAMP(p->port));
			/* Remove the timestamp from the FIFO */
			cvmx_write_csr(CVMX_MIXX_TSCTL(p->port), 0);
			/* Tell the kernel about the timestamp */
			ts.syststamp = ptp_to_ktime(ns);
			ts.hwtstamp = ns_to_ktime(ns);
			skb_tstamp_tx(skb, &ts);
		}

		dev_kfree_skb_any(skb);
		cleaned++;

		mix_orcnt.u64 = cvmx_read_csr(p->mix + MIX_ORCNT);
	}

	if (cleaned && netif_queue_stopped(p->netdev))
		netif_wake_queue(p->netdev);
}

static void octeon_mgmt_clean_tx_tasklet(unsigned long arg)
{
	struct octeon_mgmt *p = (struct octeon_mgmt *)arg;
	octeon_mgmt_clean_tx_buffers(p);
	octeon_mgmt_enable_tx_irq(p);
}

static void octeon_mgmt_update_rx_stats(struct net_device *netdev)
{
	struct octeon_mgmt *p = netdev_priv(netdev);
	unsigned long flags;
	u64 drop, bad;

	/* These reads also clear the count registers.  */
	drop = cvmx_read_csr(p->agl + AGL_GMX_RX_STATS_PKTS_DRP);
	bad = cvmx_read_csr(p->agl + AGL_GMX_RX_STATS_PKTS_BAD);

	if (drop || bad) {
		/* Do an atomic update. */
		spin_lock_irqsave(&p->lock, flags);
		netdev->stats.rx_errors += bad;
		netdev->stats.rx_dropped += drop;
		spin_unlock_irqrestore(&p->lock, flags);
	}
}

static void octeon_mgmt_update_tx_stats(struct net_device *netdev)
{
	struct octeon_mgmt *p = netdev_priv(netdev);
	unsigned long flags;

	union cvmx_agl_gmx_txx_stat0 s0;
	union cvmx_agl_gmx_txx_stat1 s1;

	/* These reads also clear the count registers.  */
	s0.u64 = cvmx_read_csr(p->agl + AGL_GMX_TX_STAT0);
	s1.u64 = cvmx_read_csr(p->agl + AGL_GMX_TX_STAT1);

	if (s0.s.xsdef || s0.s.xscol || s1.s.scol || s1.s.mcol) {
		/* Do an atomic update. */
		spin_lock_irqsave(&p->lock, flags);
		netdev->stats.tx_errors += s0.s.xsdef + s0.s.xscol;
		netdev->stats.collisions += s1.s.scol + s1.s.mcol;
		spin_unlock_irqrestore(&p->lock, flags);
	}
}

/*
 * Dequeue a receive skb and its corresponding ring entry.  The ring
 * entry is returned, *pskb is updated to point to the skb.
 */
static u64 octeon_mgmt_dequeue_rx_buffer(struct octeon_mgmt *p,
					 struct sk_buff **pskb)
{
	union mgmt_port_ring_entry re;

	dma_sync_single_for_cpu(p->dev, p->rx_ring_handle,
				ring_size_to_bytes(OCTEON_MGMT_RX_RING_SIZE),
				DMA_BIDIRECTIONAL);

	re.d64 = p->rx_ring[p->rx_next];
	p->rx_next = (p->rx_next + 1) % OCTEON_MGMT_RX_RING_SIZE;
	p->rx_current_fill--;
	*pskb = __skb_dequeue(&p->rx_list);

	dma_unmap_single(p->dev, re.s.addr,
			 ETH_FRAME_LEN + OCTEON_MGMT_RX_HEADROOM,
			 DMA_FROM_DEVICE);

	return re.d64;
}


static int octeon_mgmt_receive_one(struct octeon_mgmt *p)
{
	struct net_device *netdev = p->netdev;
	union cvmx_mixx_ircnt mix_ircnt;
	union mgmt_port_ring_entry re;
	struct sk_buff *skb;
	struct sk_buff *skb2;
	struct sk_buff *skb_new;
	union mgmt_port_ring_entry re2;
	int rc = 1;


	re.d64 = octeon_mgmt_dequeue_rx_buffer(p, &skb);
	if (likely(re.s.code == RING_ENTRY_CODE_DONE)) {
		/* A good packet, send it up. */
		skb_put(skb, re.s.len);
good:
		/* Process the RX timestamp if it was recorded */
		if (p->has_rx_tstamp) {
			/* The first 8 bytes are the timestamp */
			u64 ns = *(u64 *)skb->data;
			struct skb_shared_hwtstamps *ts;
			ts = skb_hwtstamps(skb);
			ts->hwtstamp = ns_to_ktime(ns);
			ts->syststamp = ptp_to_ktime(ns);
			__skb_pull(skb, 8);
		}
		skb->protocol = eth_type_trans(skb, netdev);
		netdev->stats.rx_packets++;
		netdev->stats.rx_bytes += skb->len;
		netif_receive_skb(skb);
		rc = 0;
	} else if (re.s.code == RING_ENTRY_CODE_MORE) {
		/* Packet split across skbs.  This can happen if we
		 * increase the MTU.  Buffers that are already in the
		 * rx ring can then end up being too small.  As the rx
		 * ring is refilled, buffers sized for the new MTU
		 * will be used and we should go back to the normal
		 * non-split case.
		 */
		skb_put(skb, re.s.len);
		do {
			re2.d64 = octeon_mgmt_dequeue_rx_buffer(p, &skb2);
			if (re2.s.code != RING_ENTRY_CODE_MORE
				&& re2.s.code != RING_ENTRY_CODE_DONE)
				goto split_error;
			skb_put(skb2,  re2.s.len);
			skb_new = skb_copy_expand(skb, 0, skb2->len,
						  GFP_ATOMIC);
			if (!skb_new)
				goto split_error;
			if (skb_copy_bits(skb2, 0, skb_tail_pointer(skb_new),
					  skb2->len))
				goto split_error;
			skb_put(skb_new, skb2->len);
			dev_kfree_skb_any(skb);
			dev_kfree_skb_any(skb2);
			skb = skb_new;
		} while (re2.s.code == RING_ENTRY_CODE_MORE);
		goto good;
	} else {
		/* Some other error, discard it. */
		dev_kfree_skb_any(skb);
		/* Error statistics are accumulated in
		 * octeon_mgmt_update_rx_stats.
		 */
	}
	goto done;
split_error:
	/* Discard the whole mess. */
	dev_kfree_skb_any(skb);
	dev_kfree_skb_any(skb2);
	while (re2.s.code == RING_ENTRY_CODE_MORE) {
		re2.d64 = octeon_mgmt_dequeue_rx_buffer(p, &skb2);
		dev_kfree_skb_any(skb2);
	}
	netdev->stats.rx_errors++;

done:
	/* Tell the hardware we processed a packet.  */
	mix_ircnt.u64 = 0;
	mix_ircnt.s.ircnt = 1;
	cvmx_write_csr(p->mix + MIX_IRCNT, mix_ircnt.u64);
	return rc;
}

static int octeon_mgmt_receive_packets(struct octeon_mgmt *p, int budget)
{
	unsigned int work_done = 0;
	union cvmx_mixx_ircnt mix_ircnt;
	int rc;

	mix_ircnt.u64 = cvmx_read_csr(p->mix + MIX_IRCNT);
	while (work_done < budget && mix_ircnt.s.ircnt) {

		rc = octeon_mgmt_receive_one(p);
		if (!rc)
			work_done++;

		/* Check for more packets. */
		mix_ircnt.u64 = cvmx_read_csr(p->mix + MIX_IRCNT);
	}

	octeon_mgmt_rx_fill_ring(p->netdev);

	return work_done;
}

static int octeon_mgmt_napi_poll(struct napi_struct *napi, int budget)
{
	struct octeon_mgmt *p = container_of(napi, struct octeon_mgmt, napi);
	struct net_device *netdev = p->netdev;
	unsigned int work_done = 0;

	work_done = octeon_mgmt_receive_packets(p, budget);

	if (work_done < budget) {
		/* We stopped because no more packets were available. */
		napi_complete(napi);
		octeon_mgmt_enable_rx_irq(p);
	}
	octeon_mgmt_update_rx_stats(netdev);

	return work_done;
}

/* Reset the hardware to clean state.  */
static void octeon_mgmt_reset_hw(struct octeon_mgmt *p)
{
	union cvmx_mixx_ctl mix_ctl;
	union cvmx_mixx_bist mix_bist;
	union cvmx_agl_gmx_bist agl_gmx_bist;

	mix_ctl.u64 = 0;
	cvmx_write_csr(p->mix + MIX_CTL, mix_ctl.u64);
	do {
		mix_ctl.u64 = cvmx_read_csr(p->mix + MIX_CTL);
	} while (mix_ctl.s.busy);
	mix_ctl.s.reset = 1;
	cvmx_write_csr(p->mix + MIX_CTL, mix_ctl.u64);
	cvmx_read_csr(p->mix + MIX_CTL);
	octeon_io_clk_delay(64);

	mix_bist.u64 = cvmx_read_csr(p->mix + MIX_BIST);
	if (mix_bist.u64)
		dev_warn(p->dev, "MIX failed BIST (0x%016llx)\n",
			(unsigned long long)mix_bist.u64);

	agl_gmx_bist.u64 = cvmx_read_csr(CVMX_AGL_GMX_BIST);
	if (agl_gmx_bist.u64)
		dev_warn(p->dev, "AGL failed BIST (0x%016llx)\n",
			 (unsigned long long)agl_gmx_bist.u64);
}

struct octeon_mgmt_cam_state {
	u64 cam[6];
	u64 cam_mask;
	int cam_index;
};

static void octeon_mgmt_cam_state_add(struct octeon_mgmt_cam_state *cs,
				      unsigned char *addr)
{
	int i;

	for (i = 0; i < 6; i++)
		cs->cam[i] |= (u64)addr[i] << (8 * (cs->cam_index));
	cs->cam_mask |= (1ULL << cs->cam_index);
	cs->cam_index++;
}

static void octeon_mgmt_set_rx_filtering(struct net_device *netdev)
{
	struct octeon_mgmt *p = netdev_priv(netdev);
	union cvmx_agl_gmx_rxx_adr_ctl adr_ctl;
	union cvmx_agl_gmx_prtx_cfg agl_gmx_prtx;
	unsigned long flags;
	unsigned int prev_packet_enable;
	unsigned int cam_mode = 1; /* 1 - Accept on CAM match */
	unsigned int multicast_mode = 1; /* 1 - Reject all multicast.  */
	struct octeon_mgmt_cam_state cam_state;
	struct netdev_hw_addr *ha;
	int available_cam_entries;

	memset(&cam_state, 0, sizeof(cam_state));

	if ((netdev->flags & IFF_PROMISC) || netdev->uc.count > 7) {
		cam_mode = 0;
		available_cam_entries = 8;
	} else {
		/* One CAM entry for the primary address, leaves seven
		 * for the secondary addresses.
		 */
		available_cam_entries = 7 - netdev->uc.count;
	}

	if (netdev->flags & IFF_MULTICAST) {
		if (cam_mode == 0 || (netdev->flags & IFF_ALLMULTI) ||
		    netdev_mc_count(netdev) > available_cam_entries)
			multicast_mode = 2; /* 2 - Accept all multicast.  */
		else
			multicast_mode = 0; /* 0 - Use CAM.  */
	}

	if (cam_mode == 1) {
		/* Add primary address. */
		octeon_mgmt_cam_state_add(&cam_state, netdev->dev_addr);
		netdev_for_each_uc_addr(ha, netdev)
			octeon_mgmt_cam_state_add(&cam_state, ha->addr);
	}
	if (multicast_mode == 0) {
		netdev_for_each_mc_addr(ha, netdev)
			octeon_mgmt_cam_state_add(&cam_state, ha->addr);
	}

	spin_lock_irqsave(&p->lock, flags);

	/* Disable packet I/O. */
	agl_gmx_prtx.u64 = cvmx_read_csr(p->agl + AGL_GMX_PRT_CFG);
	prev_packet_enable = agl_gmx_prtx.s.en;
	agl_gmx_prtx.s.en = 0;
	cvmx_write_csr(p->agl + AGL_GMX_PRT_CFG, agl_gmx_prtx.u64);

	adr_ctl.u64 = 0;
	adr_ctl.s.cam_mode = cam_mode;
	adr_ctl.s.mcst = multicast_mode;
	adr_ctl.s.bcst = 1;     /* Allow broadcast */

	cvmx_write_csr(p->agl + AGL_GMX_RX_ADR_CTL, adr_ctl.u64);

	cvmx_write_csr(p->agl + AGL_GMX_RX_ADR_CAM0, cam_state.cam[0]);
	cvmx_write_csr(p->agl + AGL_GMX_RX_ADR_CAM1, cam_state.cam[1]);
	cvmx_write_csr(p->agl + AGL_GMX_RX_ADR_CAM2, cam_state.cam[2]);
	cvmx_write_csr(p->agl + AGL_GMX_RX_ADR_CAM3, cam_state.cam[3]);
	cvmx_write_csr(p->agl + AGL_GMX_RX_ADR_CAM4, cam_state.cam[4]);
	cvmx_write_csr(p->agl + AGL_GMX_RX_ADR_CAM5, cam_state.cam[5]);
	cvmx_write_csr(p->agl + AGL_GMX_RX_ADR_CAM_EN, cam_state.cam_mask);

	/* Restore packet I/O. */
	agl_gmx_prtx.s.en = prev_packet_enable;
	cvmx_write_csr(p->agl + AGL_GMX_PRT_CFG, agl_gmx_prtx.u64);

	spin_unlock_irqrestore(&p->lock, flags);
}

static int octeon_mgmt_set_mac_address(struct net_device *netdev, void *addr)
{
	int r = eth_mac_addr(netdev, addr);

	if (r)
		return r;

	octeon_mgmt_set_rx_filtering(netdev);

	return 0;
}

static int octeon_mgmt_change_mtu(struct net_device *netdev, int new_mtu)
{
	struct octeon_mgmt *p = netdev_priv(netdev);
	int size_without_fcs = new_mtu + OCTEON_MGMT_RX_HEADROOM;

	/* Limit the MTU to make sure the ethernet packets are between
	 * 64 bytes and 16383 bytes.
	 */
	if (size_without_fcs < 64 || size_without_fcs > 16383) {
		dev_warn(p->dev, "MTU must be between %d and %d.\n",
			 64 - OCTEON_MGMT_RX_HEADROOM,
			 16383 - OCTEON_MGMT_RX_HEADROOM);
		return -EINVAL;
	}

	netdev->mtu = new_mtu;

	cvmx_write_csr(p->agl + AGL_GMX_RX_FRM_MAX, size_without_fcs);
	cvmx_write_csr(p->agl + AGL_GMX_RX_JABBER,
		       (size_without_fcs + 7) & 0xfff8);

	return 0;
}

static irqreturn_t octeon_mgmt_interrupt(int cpl, void *dev_id)
{
	struct net_device *netdev = dev_id;
	struct octeon_mgmt *p = netdev_priv(netdev);
	union cvmx_mixx_isr mixx_isr;

	mixx_isr.u64 = cvmx_read_csr(p->mix + MIX_ISR);

	/* Clear any pending interrupts */
	cvmx_write_csr(p->mix + MIX_ISR, mixx_isr.u64);
	cvmx_read_csr(p->mix + MIX_ISR);

	if (mixx_isr.s.irthresh) {
		octeon_mgmt_disable_rx_irq(p);
		napi_schedule(&p->napi);
	}
	if (mixx_isr.s.orthresh) {
		octeon_mgmt_disable_tx_irq(p);
		tasklet_schedule(&p->tx_clean_tasklet);
	}

	return IRQ_HANDLED;
}

static int octeon_mgmt_ioctl_hwtstamp(struct net_device *netdev,
				      struct ifreq *rq, int cmd)
{
	struct octeon_mgmt *p = netdev_priv(netdev);
	struct hwtstamp_config config;
	union cvmx_mio_ptp_clock_cfg ptp;
	union cvmx_agl_gmx_rxx_frm_ctl rxx_frm_ctl;
	bool have_hw_timestamps = false;

	if (copy_from_user(&config, rq->ifr_data, sizeof(config)))
		return -EFAULT;

	if (config.flags) /* reserved for future extensions */
		return -EINVAL;

	/* Check the status of hardware for tiemstamps */
	if (OCTEON_IS_MODEL(OCTEON_CN6XXX)) {
		/* Get the current state of the PTP clock */
		ptp.u64 = cvmx_read_csr(CVMX_MIO_PTP_CLOCK_CFG);
		if (!ptp.s.ext_clk_en) {
			/* The clock has not been configured to use an
			 * external source.  Program it to use the main clock
			 * reference.
			 */
			u64 clock_comp = (NSEC_PER_SEC << 32) /	octeon_get_io_clock_rate();
			if (!ptp.s.ptp_en)
				cvmx_write_csr(CVMX_MIO_PTP_CLOCK_COMP, clock_comp);
			pr_info("PTP Clock: Using sclk reference at %lld Hz\n",
				(NSEC_PER_SEC << 32) / clock_comp);
		} else {
			/* The clock is already programmed to use a GPIO */
			u64 clock_comp = cvmx_read_csr(CVMX_MIO_PTP_CLOCK_COMP);
			pr_info("PTP Clock: Using GPIO %d at %lld Hz\n",
				ptp.s.ext_clk_in,
				(NSEC_PER_SEC << 32) / clock_comp);
		}

		/* Enable the clock if it wasn't done already */
		if (!ptp.s.ptp_en) {
			ptp.s.ptp_en = 1;
			cvmx_write_csr(CVMX_MIO_PTP_CLOCK_CFG, ptp.u64);
		}
		have_hw_timestamps = true;
	}

	if (!have_hw_timestamps)
		return -EINVAL;

	switch (config.tx_type) {
	case HWTSTAMP_TX_OFF:
	case HWTSTAMP_TX_ON:
		break;
	default:
		return -ERANGE;
	}

	switch (config.rx_filter) {
	case HWTSTAMP_FILTER_NONE:
		p->has_rx_tstamp = false;
		rxx_frm_ctl.u64 = cvmx_read_csr(p->agl + AGL_GMX_RX_FRM_CTL);
		rxx_frm_ctl.s.ptp_mode = 0;
		cvmx_write_csr(p->agl + AGL_GMX_RX_FRM_CTL, rxx_frm_ctl.u64);
		break;
	case HWTSTAMP_FILTER_ALL:
	case HWTSTAMP_FILTER_SOME:
	case HWTSTAMP_FILTER_PTP_V1_L4_EVENT:
	case HWTSTAMP_FILTER_PTP_V1_L4_SYNC:
	case HWTSTAMP_FILTER_PTP_V1_L4_DELAY_REQ:
	case HWTSTAMP_FILTER_PTP_V2_L4_EVENT:
	case HWTSTAMP_FILTER_PTP_V2_L4_SYNC:
	case HWTSTAMP_FILTER_PTP_V2_L4_DELAY_REQ:
	case HWTSTAMP_FILTER_PTP_V2_L2_EVENT:
	case HWTSTAMP_FILTER_PTP_V2_L2_SYNC:
	case HWTSTAMP_FILTER_PTP_V2_L2_DELAY_REQ:
	case HWTSTAMP_FILTER_PTP_V2_EVENT:
	case HWTSTAMP_FILTER_PTP_V2_SYNC:
	case HWTSTAMP_FILTER_PTP_V2_DELAY_REQ:
		p->has_rx_tstamp = have_hw_timestamps;
		config.rx_filter = HWTSTAMP_FILTER_ALL;
		if (p->has_rx_tstamp) {
			rxx_frm_ctl.u64 = cvmx_read_csr(p->agl + AGL_GMX_RX_FRM_CTL);
			rxx_frm_ctl.s.ptp_mode = 1;
			cvmx_write_csr(p->agl + AGL_GMX_RX_FRM_CTL, rxx_frm_ctl.u64);
		}
		break;
	default:
		return -ERANGE;
	}

	if (copy_to_user(rq->ifr_data, &config, sizeof(config)))
		return -EFAULT;

	return 0;
}

static int octeon_mgmt_ioctl(struct net_device *netdev,
			     struct ifreq *rq, int cmd)
{
	struct octeon_mgmt *p = netdev_priv(netdev);

	switch (cmd) {
	case SIOCSHWTSTAMP:
		return octeon_mgmt_ioctl_hwtstamp(netdev, rq, cmd);
	default:
		if (p->phydev)
			return phy_mii_ioctl(p->phydev, rq, cmd);
		return -EINVAL;
	}
}

static void octeon_mgmt_disable_link(struct octeon_mgmt *p)
{
	union cvmx_agl_gmx_prtx_cfg prtx_cfg;

	/* Disable GMX before we make any changes. */
	prtx_cfg.u64 = cvmx_read_csr(p->agl + AGL_GMX_PRT_CFG);
	prtx_cfg.s.en = 0;
	prtx_cfg.s.tx_en = 0;
	prtx_cfg.s.rx_en = 0;
	cvmx_write_csr(p->agl + AGL_GMX_PRT_CFG, prtx_cfg.u64);

	if (OCTEON_IS_MODEL(OCTEON_CN6XXX)) {
		int i;
		for (i = 0; i < 10; i++) {
			prtx_cfg.u64 = cvmx_read_csr(p->agl + AGL_GMX_PRT_CFG);
			if (prtx_cfg.s.tx_idle == 1 || prtx_cfg.s.rx_idle == 1)
				break;
			mdelay(1);
			i++;
		}
	}
}

static void octeon_mgmt_enable_link(struct octeon_mgmt *p)
{
	union cvmx_agl_gmx_prtx_cfg prtx_cfg;

	/* Restore the GMX enable state only if link is set */
	prtx_cfg.u64 = cvmx_read_csr(p->agl + AGL_GMX_PRT_CFG);
	prtx_cfg.s.tx_en = 1;
	prtx_cfg.s.rx_en = 1;
	prtx_cfg.s.en = 1;
	cvmx_write_csr(p->agl + AGL_GMX_PRT_CFG, prtx_cfg.u64);
}

static void octeon_mgmt_update_link(struct octeon_mgmt *p)
{
	union cvmx_agl_gmx_prtx_cfg prtx_cfg;

	prtx_cfg.u64 = cvmx_read_csr(p->agl + AGL_GMX_PRT_CFG);

	if (!p->phydev->link)
		prtx_cfg.s.duplex = 1;
	else
		prtx_cfg.s.duplex = p->phydev->duplex;

	switch (p->phydev->speed) {
	case 10:
		prtx_cfg.s.speed = 0;
		prtx_cfg.s.slottime = 0;

		if (OCTEON_IS_MODEL(OCTEON_CN6XXX)) {
			prtx_cfg.s.burst = 1;
			prtx_cfg.s.speed_msb = 1;
		}
		break;
	case 100:
		prtx_cfg.s.speed = 0;
		prtx_cfg.s.slottime = 0;

		if (OCTEON_IS_MODEL(OCTEON_CN6XXX)) {
			prtx_cfg.s.burst = 1;
			prtx_cfg.s.speed_msb = 0;
		}
		break;
	case 1000:
		/* 1000 MBits is only supported on 6XXX chips */
		if (OCTEON_IS_MODEL(OCTEON_CN6XXX)) {
			prtx_cfg.s.speed = 1;
			prtx_cfg.s.speed_msb = 0;
			/* Only matters for half-duplex */
			prtx_cfg.s.slottime = 1;
			prtx_cfg.s.burst = p->phydev->duplex;
		}
		break;
	case 0:  /* No link */
	default:
		break;
	}

	/* Write the new GMX setting with the port still disabled. */
	cvmx_write_csr(p->agl + AGL_GMX_PRT_CFG, prtx_cfg.u64);

	/* Read GMX CFG again to make sure the config is completed. */
	prtx_cfg.u64 = cvmx_read_csr(p->agl + AGL_GMX_PRT_CFG);

	if (OCTEON_IS_MODEL(OCTEON_CN6XXX)) {
		union cvmx_agl_gmx_txx_clk agl_clk;
		union cvmx_agl_prtx_ctl prtx_ctl;

		prtx_ctl.u64 = cvmx_read_csr(p->agl_prt_ctl);
		agl_clk.u64 = cvmx_read_csr(p->agl + AGL_GMX_TX_CLK);
		/* MII (both speeds) and RGMII 1000 speed. */
		agl_clk.s.clk_cnt = 1;
		if (prtx_ctl.s.mode == 0) { /* RGMII mode */
			if (p->phydev->speed == 10)
				agl_clk.s.clk_cnt = 50;
			else if (p->phydev->speed == 100)
				agl_clk.s.clk_cnt = 5;
		}
		cvmx_write_csr(p->agl + AGL_GMX_TX_CLK, agl_clk.u64);
	}
}

static void octeon_mgmt_adjust_link(struct net_device *netdev)
{
	struct octeon_mgmt *p = netdev_priv(netdev);
	unsigned long flags;
	int link_changed = 0;

	if (!p->phydev)
		return;

	spin_lock_irqsave(&p->lock, flags);


	if (!p->phydev->link && p->last_link)
		link_changed = -1;

	if (p->phydev->link
	    && (p->last_duplex != p->phydev->duplex
		|| p->last_link != p->phydev->link
		|| p->last_speed != p->phydev->speed)) {
		octeon_mgmt_disable_link(p);
		link_changed = 1;
		octeon_mgmt_update_link(p);
		octeon_mgmt_enable_link(p);
	}

	p->last_link = p->phydev->link;
	p->last_speed = p->phydev->speed;
	p->last_duplex = p->phydev->duplex;

	spin_unlock_irqrestore(&p->lock, flags);

	if (link_changed != 0) {
		if (link_changed > 0) {
			pr_info("%s: Link is up - %d/%s\n", netdev->name,
				p->phydev->speed,
				DUPLEX_FULL == p->phydev->duplex ?
				"Full" : "Half");
		} else {
			pr_info("%s: Link is down\n", netdev->name);
		}
	}
}

static int octeon_mgmt_init_phy(struct net_device *netdev)
{
	struct octeon_mgmt *p = netdev_priv(netdev);

	if (octeon_is_simulation() || p->phy_np == NULL) {
		/* No PHYs in the simulator. */
		netif_carrier_on(netdev);
		return 0;
	}

	p->phydev = of_phy_connect(netdev, p->phy_np,
				   octeon_mgmt_adjust_link, 0,
				   PHY_INTERFACE_MODE_MII);

<<<<<<< HEAD
	if (!p->phydev)
		return -1;

	phy_start_aneg(p->phydev);
=======
	if (p->phydev == NULL)
		return -ENODEV;
>>>>>>> 382fc33b

	return 0;
}

static int octeon_mgmt_open(struct net_device *netdev)
{
	struct octeon_mgmt *p = netdev_priv(netdev);
	union cvmx_mixx_ctl mix_ctl;
	union cvmx_agl_gmx_inf_mode agl_gmx_inf_mode;
	union cvmx_mixx_oring1 oring1;
	union cvmx_mixx_iring1 iring1;
	union cvmx_agl_gmx_rxx_frm_ctl rxx_frm_ctl;
	union cvmx_mixx_irhwm mix_irhwm;
	union cvmx_mixx_orhwm mix_orhwm;
	union cvmx_mixx_intena mix_intena;
	struct sockaddr sa;

	/* Allocate ring buffers.  */
	p->tx_ring = kzalloc(ring_size_to_bytes(OCTEON_MGMT_TX_RING_SIZE),
			     GFP_KERNEL);
	if (!p->tx_ring)
		return -ENOMEM;
	p->tx_ring_handle =
		dma_map_single(p->dev, p->tx_ring,
			       ring_size_to_bytes(OCTEON_MGMT_TX_RING_SIZE),
			       DMA_BIDIRECTIONAL);
	p->tx_next = 0;
	p->tx_next_clean = 0;
	p->tx_current_fill = 0;


	p->rx_ring = kzalloc(ring_size_to_bytes(OCTEON_MGMT_RX_RING_SIZE),
			     GFP_KERNEL);
	if (!p->rx_ring)
		goto err_nomem;
	p->rx_ring_handle =
		dma_map_single(p->dev, p->rx_ring,
			       ring_size_to_bytes(OCTEON_MGMT_RX_RING_SIZE),
			       DMA_BIDIRECTIONAL);

	p->rx_next = 0;
	p->rx_next_fill = 0;
	p->rx_current_fill = 0;

	octeon_mgmt_reset_hw(p);

	mix_ctl.u64 = cvmx_read_csr(p->mix + MIX_CTL);

	/* Bring it out of reset if needed. */
	if (mix_ctl.s.reset) {
		mix_ctl.s.reset = 0;
		cvmx_write_csr(p->mix + MIX_CTL, mix_ctl.u64);
		do {
			mix_ctl.u64 = cvmx_read_csr(p->mix + MIX_CTL);
		} while (mix_ctl.s.reset);
	}

	if (OCTEON_IS_MODEL(OCTEON_CN5XXX)) {
		agl_gmx_inf_mode.u64 = 0;
		agl_gmx_inf_mode.s.en = 1;
		cvmx_write_csr(CVMX_AGL_GMX_INF_MODE, agl_gmx_inf_mode.u64);
	}
	if (OCTEON_IS_MODEL(OCTEON_CN56XX_PASS1_X)
		|| OCTEON_IS_MODEL(OCTEON_CN52XX_PASS1_X)) {
		/* Force compensation values, as they are not
		 * determined properly by HW
		 */
		union cvmx_agl_gmx_drv_ctl drv_ctl;

		drv_ctl.u64 = cvmx_read_csr(CVMX_AGL_GMX_DRV_CTL);
		if (p->port) {
			drv_ctl.s.byp_en1 = 1;
			drv_ctl.s.nctl1 = 6;
			drv_ctl.s.pctl1 = 6;
		} else {
			drv_ctl.s.byp_en = 1;
			drv_ctl.s.nctl = 6;
			drv_ctl.s.pctl = 6;
		}
		cvmx_write_csr(CVMX_AGL_GMX_DRV_CTL, drv_ctl.u64);
	}

	oring1.u64 = 0;
	oring1.s.obase = p->tx_ring_handle >> 3;
	oring1.s.osize = OCTEON_MGMT_TX_RING_SIZE;
	cvmx_write_csr(p->mix + MIX_ORING1, oring1.u64);

	iring1.u64 = 0;
	iring1.s.ibase = p->rx_ring_handle >> 3;
	iring1.s.isize = OCTEON_MGMT_RX_RING_SIZE;
	cvmx_write_csr(p->mix + MIX_IRING1, iring1.u64);

	memcpy(sa.sa_data, netdev->dev_addr, ETH_ALEN);
	octeon_mgmt_set_mac_address(netdev, &sa);

	octeon_mgmt_change_mtu(netdev, netdev->mtu);

	/* Enable the port HW. Packets are not allowed until
	 * cvmx_mgmt_port_enable() is called.
	 */
	mix_ctl.u64 = 0;
	mix_ctl.s.crc_strip = 1;    /* Strip the ending CRC */
	mix_ctl.s.en = 1;           /* Enable the port */
	mix_ctl.s.nbtarb = 0;       /* Arbitration mode */
	/* MII CB-request FIFO programmable high watermark */
	mix_ctl.s.mrq_hwm = 1;
#ifdef __LITTLE_ENDIAN
	mix_ctl.s.lendian = 1;
#endif
	cvmx_write_csr(p->mix + MIX_CTL, mix_ctl.u64);

	/* Read the PHY to find the mode of the interface. */
	if (octeon_mgmt_init_phy(netdev)) {
		dev_err(p->dev, "Cannot initialize PHY on MIX%d.\n", p->port);
		goto err_noirq;
	}

	/* Set the mode of the interface, RGMII/MII. */
	if (OCTEON_IS_MODEL(OCTEON_CN6XXX) && p->phydev) {
		union cvmx_agl_prtx_ctl agl_prtx_ctl;
		int rgmii_mode = (p->phydev->supported &
				  (SUPPORTED_1000baseT_Half | SUPPORTED_1000baseT_Full)) != 0;

		agl_prtx_ctl.u64 = cvmx_read_csr(p->agl_prt_ctl);
		agl_prtx_ctl.s.mode = rgmii_mode ? 0 : 1;
		cvmx_write_csr(p->agl_prt_ctl,	agl_prtx_ctl.u64);

		/* MII clocks counts are based on the 125Mhz
		 * reference, which has an 8nS period. So our delays
		 * need to be multiplied by this factor.
		 */
#define NS_PER_PHY_CLK 8

		/* Take the DLL and clock tree out of reset */
		agl_prtx_ctl.u64 = cvmx_read_csr(p->agl_prt_ctl);
		agl_prtx_ctl.s.clkrst = 0;
		if (rgmii_mode) {
			agl_prtx_ctl.s.dllrst = 0;
			agl_prtx_ctl.s.clktx_byp = 0;
		}
		cvmx_write_csr(p->agl_prt_ctl,	agl_prtx_ctl.u64);
		cvmx_read_csr(p->agl_prt_ctl); /* Force write out before wait */

		/* Wait for the DLL to lock. External 125 MHz
		 * reference clock must be stable at this point.
		 */
		ndelay(256 * NS_PER_PHY_CLK);

		/* Enable the interface */
		agl_prtx_ctl.u64 = cvmx_read_csr(p->agl_prt_ctl);
		agl_prtx_ctl.s.enable = 1;
		cvmx_write_csr(p->agl_prt_ctl, agl_prtx_ctl.u64);

		/* Read the value back to force the previous write */
		agl_prtx_ctl.u64 = cvmx_read_csr(p->agl_prt_ctl);

		/* Enable the compensation controller */
		agl_prtx_ctl.s.comp = 1;
		agl_prtx_ctl.s.drv_byp = 0;
		cvmx_write_csr(p->agl_prt_ctl,	agl_prtx_ctl.u64);
		/* Force write out before wait. */
		cvmx_read_csr(p->agl_prt_ctl);

		/* For compensation state to lock. */
		ndelay(1040 * NS_PER_PHY_CLK);

		/* Some Ethernet switches cannot handle standard
		 * Interframe Gap, increase to 16 bytes.
		 */
		cvmx_write_csr(CVMX_AGL_GMX_TX_IFG, 0x88);
	}

	octeon_mgmt_rx_fill_ring(netdev);

	/* Clear statistics. */
	/* Clear on read. */
	cvmx_write_csr(p->agl + AGL_GMX_RX_STATS_CTL, 1);
	cvmx_write_csr(p->agl + AGL_GMX_RX_STATS_PKTS_DRP, 0);
	cvmx_write_csr(p->agl + AGL_GMX_RX_STATS_PKTS_BAD, 0);

	cvmx_write_csr(p->agl + AGL_GMX_TX_STATS_CTL, 1);
	cvmx_write_csr(p->agl + AGL_GMX_TX_STAT0, 0);
	cvmx_write_csr(p->agl + AGL_GMX_TX_STAT1, 0);

	/* Clear any pending interrupts */
	cvmx_write_csr(p->mix + MIX_ISR, cvmx_read_csr(p->mix + MIX_ISR));

	if (request_irq(p->irq, octeon_mgmt_interrupt, 0, netdev->name,
			netdev)) {
		dev_err(p->dev, "request_irq(%d) failed.\n", p->irq);
		goto err_noirq;
	}

	/* Interrupt every single RX packet */
	mix_irhwm.u64 = 0;
	mix_irhwm.s.irhwm = 0;
	cvmx_write_csr(p->mix + MIX_IRHWM, mix_irhwm.u64);

	/* Interrupt when we have 1 or more packets to clean.  */
	mix_orhwm.u64 = 0;
	mix_orhwm.s.orhwm = 0;
	cvmx_write_csr(p->mix + MIX_ORHWM, mix_orhwm.u64);

	/* Enable receive and transmit interrupts */
	mix_intena.u64 = 0;
	mix_intena.s.ithena = 1;
	mix_intena.s.othena = 1;
	cvmx_write_csr(p->mix + MIX_INTENA, mix_intena.u64);

	/* Enable packet I/O. */

	rxx_frm_ctl.u64 = 0;
	rxx_frm_ctl.s.ptp_mode = p->has_rx_tstamp ? 1 : 0;
	rxx_frm_ctl.s.pre_align = 1;
	/* When set, disables the length check for non-min sized pkts
	 * with padding in the client data.
	 */
	rxx_frm_ctl.s.pad_len = 1;
	/* When set, disables the length check for VLAN pkts */
	rxx_frm_ctl.s.vlan_len = 1;
	/* When set, PREAMBLE checking is  less strict */
	rxx_frm_ctl.s.pre_free = 1;
	/* Control Pause Frames can match station SMAC */
	rxx_frm_ctl.s.ctl_smac = 0;
	/* Control Pause Frames can match globally assign Multicast address */
	rxx_frm_ctl.s.ctl_mcst = 1;
	/* Forward pause information to TX block */
	rxx_frm_ctl.s.ctl_bck = 1;
	/* Drop Control Pause Frames */
	rxx_frm_ctl.s.ctl_drp = 1;
	/* Strip off the preamble */
	rxx_frm_ctl.s.pre_strp = 1;
	/* This port is configured to send PREAMBLE+SFD to begin every
	 * frame.  GMX checks that the PREAMBLE is sent correctly.
	 */
	rxx_frm_ctl.s.pre_chk = 1;
	cvmx_write_csr(p->agl + AGL_GMX_RX_FRM_CTL, rxx_frm_ctl.u64);

	/* Configure the port duplex, speed and enables */
	octeon_mgmt_disable_link(p);
	if (p->phydev)
		octeon_mgmt_update_link(p);
	octeon_mgmt_enable_link(p);

	p->last_link = 0;
	p->last_speed = 0;
	/* PHY is not present in simulator. The carrier is enabled
	 * while initializing the phy for simulator, leave it enabled.
	 */
	if (p->phydev) {
		netif_carrier_off(netdev);
		phy_start_aneg(p->phydev);
	}

	netif_wake_queue(netdev);
	napi_enable(&p->napi);

	return 0;
err_noirq:
	octeon_mgmt_reset_hw(p);
	dma_unmap_single(p->dev, p->rx_ring_handle,
			 ring_size_to_bytes(OCTEON_MGMT_RX_RING_SIZE),
			 DMA_BIDIRECTIONAL);
	kfree(p->rx_ring);
err_nomem:
	dma_unmap_single(p->dev, p->tx_ring_handle,
			 ring_size_to_bytes(OCTEON_MGMT_TX_RING_SIZE),
			 DMA_BIDIRECTIONAL);
	kfree(p->tx_ring);
	return -ENOMEM;
}

static int octeon_mgmt_stop(struct net_device *netdev)
{
	struct octeon_mgmt *p = netdev_priv(netdev);

	napi_disable(&p->napi);
	netif_stop_queue(netdev);

	if (p->phydev)
		phy_disconnect(p->phydev);
	p->phydev = NULL;

	netif_carrier_off(netdev);

	octeon_mgmt_reset_hw(p);

	free_irq(p->irq, netdev);

	/* dma_unmap is a nop on Octeon, so just free everything.  */
	skb_queue_purge(&p->tx_list);
	skb_queue_purge(&p->rx_list);

	dma_unmap_single(p->dev, p->rx_ring_handle,
			 ring_size_to_bytes(OCTEON_MGMT_RX_RING_SIZE),
			 DMA_BIDIRECTIONAL);
	kfree(p->rx_ring);

	dma_unmap_single(p->dev, p->tx_ring_handle,
			 ring_size_to_bytes(OCTEON_MGMT_TX_RING_SIZE),
			 DMA_BIDIRECTIONAL);
	kfree(p->tx_ring);

	return 0;
}

static int octeon_mgmt_xmit(struct sk_buff *skb, struct net_device *netdev)
{
	struct octeon_mgmt *p = netdev_priv(netdev);
	union mgmt_port_ring_entry re;
	unsigned long flags;
	int rv = NETDEV_TX_BUSY;

	re.d64 = 0;
	re.s.tstamp = ((skb_shinfo(skb)->tx_flags & SKBTX_HW_TSTAMP) != 0);
	re.s.len = skb->len;
	re.s.addr = dma_map_single(p->dev, skb->data,
				   skb->len,
				   DMA_TO_DEVICE);

	spin_lock_irqsave(&p->tx_list.lock, flags);

	if (unlikely(p->tx_current_fill >= ring_max_fill(OCTEON_MGMT_TX_RING_SIZE) - 1)) {
		spin_unlock_irqrestore(&p->tx_list.lock, flags);
		netif_stop_queue(netdev);
		spin_lock_irqsave(&p->tx_list.lock, flags);
	}

	if (unlikely(p->tx_current_fill >=
		     ring_max_fill(OCTEON_MGMT_TX_RING_SIZE))) {
		spin_unlock_irqrestore(&p->tx_list.lock, flags);
		dma_unmap_single(p->dev, re.s.addr, re.s.len,
				 DMA_TO_DEVICE);
		goto out;
	}

	__skb_queue_tail(&p->tx_list, skb);

	/* Put it in the ring.  */
	p->tx_ring[p->tx_next] = re.d64;
	p->tx_next = (p->tx_next + 1) % OCTEON_MGMT_TX_RING_SIZE;
	p->tx_current_fill++;

	spin_unlock_irqrestore(&p->tx_list.lock, flags);

	dma_sync_single_for_device(p->dev, p->tx_ring_handle,
				   ring_size_to_bytes(OCTEON_MGMT_TX_RING_SIZE),
				   DMA_BIDIRECTIONAL);

	netdev->stats.tx_packets++;
	netdev->stats.tx_bytes += skb->len;

	/* Ring the bell.  */
	cvmx_write_csr(p->mix + MIX_ORING2, 1);

	netdev->trans_start = jiffies;
	rv = NETDEV_TX_OK;
out:
	octeon_mgmt_update_tx_stats(netdev);
	return rv;
}

#ifdef CONFIG_NET_POLL_CONTROLLER
static void octeon_mgmt_poll_controller(struct net_device *netdev)
{
	struct octeon_mgmt *p = netdev_priv(netdev);

	octeon_mgmt_receive_packets(p, 16);
	octeon_mgmt_update_rx_stats(netdev);
}
#endif

static void octeon_mgmt_get_drvinfo(struct net_device *netdev,
				    struct ethtool_drvinfo *info)
{
	strncpy(info->driver, DRV_NAME, sizeof(info->driver));
	strncpy(info->version, DRV_VERSION, sizeof(info->version));
	strncpy(info->fw_version, "N/A", sizeof(info->fw_version));
	strncpy(info->bus_info, "N/A", sizeof(info->bus_info));
	info->n_stats = 0;
	info->testinfo_len = 0;
	info->regdump_len = 0;
	info->eedump_len = 0;
}

static int octeon_mgmt_get_settings(struct net_device *netdev,
				    struct ethtool_cmd *cmd)
{
	struct octeon_mgmt *p = netdev_priv(netdev);

	if (p->phydev)
		return phy_ethtool_gset(p->phydev, cmd);

	return -EOPNOTSUPP;
}

static int octeon_mgmt_set_settings(struct net_device *netdev,
				    struct ethtool_cmd *cmd)
{
	struct octeon_mgmt *p = netdev_priv(netdev);

	if (!capable(CAP_NET_ADMIN))
		return -EPERM;

	if (p->phydev)
		return phy_ethtool_sset(p->phydev, cmd);

	return -EOPNOTSUPP;
}

static int octeon_mgmt_nway_reset(struct net_device *dev)
{
	struct octeon_mgmt *p = netdev_priv(dev);

	if (!capable(CAP_NET_ADMIN))
		return -EPERM;

	if (p->phydev)
		return phy_start_aneg(p->phydev);

	return -EOPNOTSUPP;
}

static const struct ethtool_ops octeon_mgmt_ethtool_ops = {
	.get_drvinfo = octeon_mgmt_get_drvinfo,
	.get_settings = octeon_mgmt_get_settings,
	.set_settings = octeon_mgmt_set_settings,
	.nway_reset = octeon_mgmt_nway_reset,
	.get_link = ethtool_op_get_link,
};

static const struct net_device_ops octeon_mgmt_ops = {
	.ndo_open =			octeon_mgmt_open,
	.ndo_stop =			octeon_mgmt_stop,
	.ndo_start_xmit =		octeon_mgmt_xmit,
	.ndo_set_rx_mode =		octeon_mgmt_set_rx_filtering,
	.ndo_set_mac_address =		octeon_mgmt_set_mac_address,
	.ndo_do_ioctl =			octeon_mgmt_ioctl,
	.ndo_change_mtu =		octeon_mgmt_change_mtu,
#ifdef CONFIG_NET_POLL_CONTROLLER
	.ndo_poll_controller =		octeon_mgmt_poll_controller,
#endif
};

static int __devinit octeon_mgmt_probe(struct platform_device *pdev)
{
	struct net_device *netdev;
	struct octeon_mgmt *p;
	const __be32 *data;
	const u8 *mac;
	struct resource *res_mix;
	struct resource *res_agl;
	struct resource *res_agl_prt_ctl;
	int len;
	int result;

	netdev = alloc_etherdev(sizeof(struct octeon_mgmt));
	if (netdev == NULL)
		return -ENOMEM;

	SET_NETDEV_DEV(netdev, &pdev->dev);

	dev_set_drvdata(&pdev->dev, netdev);
	p = netdev_priv(netdev);
	netif_napi_add(netdev, &p->napi, octeon_mgmt_napi_poll,
		       OCTEON_MGMT_NAPI_WEIGHT);

	p->netdev = netdev;
	p->dev = &pdev->dev;
	p->has_rx_tstamp = false;

	data = of_get_property(pdev->dev.of_node, "cell-index", &len);
	if (data && len == sizeof(*data)) {
		p->port = be32_to_cpup(data);
	} else {
		dev_err(&pdev->dev, "no 'cell-index' property\n");
		result = -ENXIO;
		goto err;
	}

	snprintf(netdev->name, IFNAMSIZ, "mgmt%d", p->port);

	result = platform_get_irq(pdev, 0);
	if (result < 0)
		goto err;

	p->irq = result;

	res_mix = platform_get_resource(pdev, IORESOURCE_MEM, 0);
	if (res_mix == NULL) {
		dev_err(&pdev->dev, "no 'reg' resource\n");
		result = -ENXIO;
		goto err;
	}

	res_agl = platform_get_resource(pdev, IORESOURCE_MEM, 1);
	if (res_agl == NULL) {
		dev_err(&pdev->dev, "no 'reg' resource\n");
		result = -ENXIO;
		goto err;
	}

	res_agl_prt_ctl = platform_get_resource(pdev, IORESOURCE_MEM, 3);
	if (res_agl_prt_ctl == NULL) {
		dev_err(&pdev->dev, "no 'reg' resource\n");
		result = -ENXIO;
		goto err;
	}

	p->mix_phys = res_mix->start;
	p->mix_size = resource_size(res_mix);
	p->agl_phys = res_agl->start;
	p->agl_size = resource_size(res_agl);
	p->agl_prt_ctl_phys = res_agl_prt_ctl->start;
	p->agl_prt_ctl_size = resource_size(res_agl_prt_ctl);


	if (!devm_request_mem_region(&pdev->dev, p->mix_phys, p->mix_size,
				     res_mix->name)) {
		dev_err(&pdev->dev, "request_mem_region (%s) failed\n",
			res_mix->name);
		result = -ENXIO;
		goto err;
	}

	if (!devm_request_mem_region(&pdev->dev, p->agl_phys, p->agl_size,
				     res_agl->name)) {
		result = -ENXIO;
		dev_err(&pdev->dev, "request_mem_region (%s) failed\n",
			res_agl->name);
		goto err;
	}

	if (!devm_request_mem_region(&pdev->dev, p->agl_prt_ctl_phys,
				     p->agl_prt_ctl_size, res_agl_prt_ctl->name)) {
		result = -ENXIO;
		dev_err(&pdev->dev, "request_mem_region (%s) failed\n",
			res_agl_prt_ctl->name);
		goto err;
	}

	p->mix = (u64)devm_ioremap(&pdev->dev, p->mix_phys, p->mix_size);
	p->agl = (u64)devm_ioremap(&pdev->dev, p->agl_phys, p->agl_size);
	p->agl_prt_ctl = (u64)devm_ioremap(&pdev->dev, p->agl_prt_ctl_phys,
					   p->agl_prt_ctl_size);
	spin_lock_init(&p->lock);

	skb_queue_head_init(&p->tx_list);
	skb_queue_head_init(&p->rx_list);
	tasklet_init(&p->tx_clean_tasklet,
		     octeon_mgmt_clean_tx_tasklet, (unsigned long)p);

	netdev->priv_flags |= IFF_UNICAST_FLT;

	netdev->netdev_ops = &octeon_mgmt_ops;
	netdev->ethtool_ops = &octeon_mgmt_ethtool_ops;

	mac = of_get_mac_address(pdev->dev.of_node);

	if (mac && is_valid_ether_addr(mac)) {
		memcpy(netdev->dev_addr, mac, ETH_ALEN);
		netdev->addr_assign_type &= ~NET_ADDR_RANDOM;
	} else {
		eth_hw_addr_random(netdev);
	}

	p->phy_np = of_parse_phandle(pdev->dev.of_node, "phy-handle", 0);

	pdev->dev.coherent_dma_mask = DMA_BIT_MASK(64);
	pdev->dev.dma_mask = &pdev->dev.coherent_dma_mask;

	netif_carrier_off(netdev);
	result = register_netdev(netdev);
	if (result)
		goto err;

	dev_info(&pdev->dev, "Version " DRV_VERSION "\n");
	return 0;

err:
	free_netdev(netdev);
	return result;
}

static int __devexit octeon_mgmt_remove(struct platform_device *pdev)
{
	struct net_device *netdev = dev_get_drvdata(&pdev->dev);

	unregister_netdev(netdev);
	free_netdev(netdev);
	return 0;
}

static struct of_device_id octeon_mgmt_match[] = {
	{
		.compatible = "cavium,octeon-5750-mix",
	},
	{},
};
MODULE_DEVICE_TABLE(of, octeon_mgmt_match);

static struct platform_driver octeon_mgmt_driver = {
	.driver = {
		.name		= "octeon_mgmt",
		.owner		= THIS_MODULE,
		.of_match_table = octeon_mgmt_match,
	},
	.probe		= octeon_mgmt_probe,
	.remove		= __devexit_p(octeon_mgmt_remove),
};

extern void octeon_mdiobus_force_mod_depencency(void);

static int __init octeon_mgmt_mod_init(void)
{
	/* Force our mdiobus driver module to be loaded first. */
	octeon_mdiobus_force_mod_depencency();
	return platform_driver_register(&octeon_mgmt_driver);
}

static void __exit octeon_mgmt_mod_exit(void)
{
	platform_driver_unregister(&octeon_mgmt_driver);
}

module_init(octeon_mgmt_mod_init);
module_exit(octeon_mgmt_mod_exit);

MODULE_DESCRIPTION(DRV_DESCRIPTION);
MODULE_AUTHOR("David Daney");
MODULE_LICENSE("GPL");
MODULE_VERSION(DRV_VERSION);<|MERGE_RESOLUTION|>--- conflicted
+++ resolved
@@ -973,15 +973,8 @@
 				   octeon_mgmt_adjust_link, 0,
 				   PHY_INTERFACE_MODE_MII);
 
-<<<<<<< HEAD
 	if (!p->phydev)
-		return -1;
-
-	phy_start_aneg(p->phydev);
-=======
-	if (p->phydev == NULL)
 		return -ENODEV;
->>>>>>> 382fc33b
 
 	return 0;
 }

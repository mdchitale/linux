/* bnx2x_stats.c: Broadcom Everest network driver.
 *
 * Copyright (c) 2007-2012 Broadcom Corporation
 *
 * This program is free software; you can redistribute it and/or modify
 * it under the terms of the GNU General Public License as published by
 * the Free Software Foundation.
 *
 * Maintained by: Eilon Greenstein <eilong@broadcom.com>
 * Written by: Eliezer Tamir
 * Based on code from Michael Chan's bnx2 driver
 * UDP CSUM errata workaround by Arik Gendelman
 * Slowpath and fastpath rework by Vladislav Zolotarov
 * Statistics and Link management by Yitchak Gertner
 *
 */

#define pr_fmt(fmt) KBUILD_MODNAME ": " fmt

#include "bnx2x_stats.h"
#include "bnx2x_cmn.h"


/* Statistics */

/*
 * General service functions
 */

static inline long bnx2x_hilo(u32 *hiref)
{
	u32 lo = *(hiref + 1);
#if (BITS_PER_LONG == 64)
	u32 hi = *hiref;

	return HILO_U64(hi, lo);
#else
	return lo;
#endif
}

static u16 bnx2x_get_port_stats_dma_len(struct bnx2x *bp)
{
	u16 res = sizeof(struct host_port_stats) >> 2;

	/* if PFC stats are not supported by the MFW, don't DMA them */
	if (!(bp->flags &  BC_SUPPORTS_PFC_STATS))
		res -= (sizeof(u32)*4) >> 2;

	return res;
}

/*
 * Init service functions
 */

/* Post the next statistics ramrod. Protect it with the spin in
 * order to ensure the strict order between statistics ramrods
 * (each ramrod has a sequence number passed in a
 * bp->fw_stats_req->hdr.drv_stats_counter and ramrods must be
 * sent in order).
 */
static void bnx2x_storm_stats_post(struct bnx2x *bp)
{
	if (!bp->stats_pending) {
		int rc;

		spin_lock_bh(&bp->stats_lock);

		if (bp->stats_pending) {
			spin_unlock_bh(&bp->stats_lock);
			return;
		}

		bp->fw_stats_req->hdr.drv_stats_counter =
			cpu_to_le16(bp->stats_counter++);

		DP(NETIF_MSG_TIMER, "Sending statistics ramrod %d\n",
			bp->fw_stats_req->hdr.drv_stats_counter);



		/* send FW stats ramrod */
		rc = bnx2x_sp_post(bp, RAMROD_CMD_ID_COMMON_STAT_QUERY, 0,
				   U64_HI(bp->fw_stats_req_mapping),
				   U64_LO(bp->fw_stats_req_mapping),
				   NONE_CONNECTION_TYPE);
		if (rc == 0)
			bp->stats_pending = 1;

		spin_unlock_bh(&bp->stats_lock);
	}
}

static void bnx2x_hw_stats_post(struct bnx2x *bp)
{
	struct dmae_command *dmae = &bp->stats_dmae;
	u32 *stats_comp = bnx2x_sp(bp, stats_comp);

	*stats_comp = DMAE_COMP_VAL;
	if (CHIP_REV_IS_SLOW(bp))
		return;

	/* loader */
	if (bp->executer_idx) {
		int loader_idx = PMF_DMAE_C(bp);
		u32 opcode =  bnx2x_dmae_opcode(bp, DMAE_SRC_PCI, DMAE_DST_GRC,
						 true, DMAE_COMP_GRC);
		opcode = bnx2x_dmae_opcode_clr_src_reset(opcode);

		memset(dmae, 0, sizeof(struct dmae_command));
		dmae->opcode = opcode;
		dmae->src_addr_lo = U64_LO(bnx2x_sp_mapping(bp, dmae[0]));
		dmae->src_addr_hi = U64_HI(bnx2x_sp_mapping(bp, dmae[0]));
		dmae->dst_addr_lo = (DMAE_REG_CMD_MEM +
				     sizeof(struct dmae_command) *
				     (loader_idx + 1)) >> 2;
		dmae->dst_addr_hi = 0;
		dmae->len = sizeof(struct dmae_command) >> 2;
		if (CHIP_IS_E1(bp))
			dmae->len--;
		dmae->comp_addr_lo = dmae_reg_go_c[loader_idx + 1] >> 2;
		dmae->comp_addr_hi = 0;
		dmae->comp_val = 1;

		*stats_comp = 0;
		bnx2x_post_dmae(bp, dmae, loader_idx);

	} else if (bp->func_stx) {
		*stats_comp = 0;
		bnx2x_post_dmae(bp, dmae, INIT_DMAE_C(bp));
	}
}

static int bnx2x_stats_comp(struct bnx2x *bp)
{
	u32 *stats_comp = bnx2x_sp(bp, stats_comp);
	int cnt = 10;

	might_sleep();
	while (*stats_comp != DMAE_COMP_VAL) {
		if (!cnt) {
			BNX2X_ERR("timeout waiting for stats finished\n");
			break;
		}
		cnt--;
		usleep_range(1000, 1000);
	}
	return 1;
}

/*
 * Statistics service functions
 */

static void bnx2x_stats_pmf_update(struct bnx2x *bp)
{
	struct dmae_command *dmae;
	u32 opcode;
	int loader_idx = PMF_DMAE_C(bp);
	u32 *stats_comp = bnx2x_sp(bp, stats_comp);

	/* sanity */
	if (!bp->port.pmf || !bp->port.port_stx) {
		BNX2X_ERR("BUG!\n");
		return;
	}

	bp->executer_idx = 0;

	opcode = bnx2x_dmae_opcode(bp, DMAE_SRC_GRC, DMAE_DST_PCI, false, 0);

	dmae = bnx2x_sp(bp, dmae[bp->executer_idx++]);
	dmae->opcode = bnx2x_dmae_opcode_add_comp(opcode, DMAE_COMP_GRC);
	dmae->src_addr_lo = bp->port.port_stx >> 2;
	dmae->src_addr_hi = 0;
	dmae->dst_addr_lo = U64_LO(bnx2x_sp_mapping(bp, port_stats));
	dmae->dst_addr_hi = U64_HI(bnx2x_sp_mapping(bp, port_stats));
	dmae->len = DMAE_LEN32_RD_MAX;
	dmae->comp_addr_lo = dmae_reg_go_c[loader_idx] >> 2;
	dmae->comp_addr_hi = 0;
	dmae->comp_val = 1;

	dmae = bnx2x_sp(bp, dmae[bp->executer_idx++]);
	dmae->opcode = bnx2x_dmae_opcode_add_comp(opcode, DMAE_COMP_PCI);
	dmae->src_addr_lo = (bp->port.port_stx >> 2) + DMAE_LEN32_RD_MAX;
	dmae->src_addr_hi = 0;
	dmae->dst_addr_lo = U64_LO(bnx2x_sp_mapping(bp, port_stats) +
				   DMAE_LEN32_RD_MAX * 4);
	dmae->dst_addr_hi = U64_HI(bnx2x_sp_mapping(bp, port_stats) +
				   DMAE_LEN32_RD_MAX * 4);
	dmae->len = bnx2x_get_port_stats_dma_len(bp) - DMAE_LEN32_RD_MAX;

	dmae->comp_addr_lo = U64_LO(bnx2x_sp_mapping(bp, stats_comp));
	dmae->comp_addr_hi = U64_HI(bnx2x_sp_mapping(bp, stats_comp));
	dmae->comp_val = DMAE_COMP_VAL;

	*stats_comp = 0;
	bnx2x_hw_stats_post(bp);
	bnx2x_stats_comp(bp);
}

static void bnx2x_port_stats_init(struct bnx2x *bp)
{
	struct dmae_command *dmae;
	int port = BP_PORT(bp);
	u32 opcode;
	int loader_idx = PMF_DMAE_C(bp);
	u32 mac_addr;
	u32 *stats_comp = bnx2x_sp(bp, stats_comp);

	/* sanity */
	if (!bp->link_vars.link_up || !bp->port.pmf) {
		BNX2X_ERR("BUG!\n");
		return;
	}

	bp->executer_idx = 0;

	/* MCP */
	opcode = bnx2x_dmae_opcode(bp, DMAE_SRC_PCI, DMAE_DST_GRC,
				    true, DMAE_COMP_GRC);

	if (bp->port.port_stx) {

		dmae = bnx2x_sp(bp, dmae[bp->executer_idx++]);
		dmae->opcode = opcode;
		dmae->src_addr_lo = U64_LO(bnx2x_sp_mapping(bp, port_stats));
		dmae->src_addr_hi = U64_HI(bnx2x_sp_mapping(bp, port_stats));
		dmae->dst_addr_lo = bp->port.port_stx >> 2;
		dmae->dst_addr_hi = 0;
		dmae->len = bnx2x_get_port_stats_dma_len(bp);
		dmae->comp_addr_lo = dmae_reg_go_c[loader_idx] >> 2;
		dmae->comp_addr_hi = 0;
		dmae->comp_val = 1;
	}

	if (bp->func_stx) {

		dmae = bnx2x_sp(bp, dmae[bp->executer_idx++]);
		dmae->opcode = opcode;
		dmae->src_addr_lo = U64_LO(bnx2x_sp_mapping(bp, func_stats));
		dmae->src_addr_hi = U64_HI(bnx2x_sp_mapping(bp, func_stats));
		dmae->dst_addr_lo = bp->func_stx >> 2;
		dmae->dst_addr_hi = 0;
		dmae->len = sizeof(struct host_func_stats) >> 2;
		dmae->comp_addr_lo = dmae_reg_go_c[loader_idx] >> 2;
		dmae->comp_addr_hi = 0;
		dmae->comp_val = 1;
	}

	/* MAC */
	opcode = bnx2x_dmae_opcode(bp, DMAE_SRC_GRC, DMAE_DST_PCI,
				   true, DMAE_COMP_GRC);

	/* EMAC is special */
	if (bp->link_vars.mac_type == MAC_TYPE_EMAC) {
		mac_addr = (port ? GRCBASE_EMAC1 : GRCBASE_EMAC0);

		/* EMAC_REG_EMAC_RX_STAT_AC (EMAC_REG_EMAC_RX_STAT_AC_COUNT)*/
		dmae = bnx2x_sp(bp, dmae[bp->executer_idx++]);
		dmae->opcode = opcode;
		dmae->src_addr_lo = (mac_addr +
				     EMAC_REG_EMAC_RX_STAT_AC) >> 2;
		dmae->src_addr_hi = 0;
		dmae->dst_addr_lo = U64_LO(bnx2x_sp_mapping(bp, mac_stats));
		dmae->dst_addr_hi = U64_HI(bnx2x_sp_mapping(bp, mac_stats));
		dmae->len = EMAC_REG_EMAC_RX_STAT_AC_COUNT;
		dmae->comp_addr_lo = dmae_reg_go_c[loader_idx] >> 2;
		dmae->comp_addr_hi = 0;
		dmae->comp_val = 1;

		/* EMAC_REG_EMAC_RX_STAT_AC_28 */
		dmae = bnx2x_sp(bp, dmae[bp->executer_idx++]);
		dmae->opcode = opcode;
		dmae->src_addr_lo = (mac_addr +
				     EMAC_REG_EMAC_RX_STAT_AC_28) >> 2;
		dmae->src_addr_hi = 0;
		dmae->dst_addr_lo = U64_LO(bnx2x_sp_mapping(bp, mac_stats) +
		     offsetof(struct emac_stats, rx_stat_falsecarriererrors));
		dmae->dst_addr_hi = U64_HI(bnx2x_sp_mapping(bp, mac_stats) +
		     offsetof(struct emac_stats, rx_stat_falsecarriererrors));
		dmae->len = 1;
		dmae->comp_addr_lo = dmae_reg_go_c[loader_idx] >> 2;
		dmae->comp_addr_hi = 0;
		dmae->comp_val = 1;

		/* EMAC_REG_EMAC_TX_STAT_AC (EMAC_REG_EMAC_TX_STAT_AC_COUNT)*/
		dmae = bnx2x_sp(bp, dmae[bp->executer_idx++]);
		dmae->opcode = opcode;
		dmae->src_addr_lo = (mac_addr +
				     EMAC_REG_EMAC_TX_STAT_AC) >> 2;
		dmae->src_addr_hi = 0;
		dmae->dst_addr_lo = U64_LO(bnx2x_sp_mapping(bp, mac_stats) +
			offsetof(struct emac_stats, tx_stat_ifhcoutoctets));
		dmae->dst_addr_hi = U64_HI(bnx2x_sp_mapping(bp, mac_stats) +
			offsetof(struct emac_stats, tx_stat_ifhcoutoctets));
		dmae->len = EMAC_REG_EMAC_TX_STAT_AC_COUNT;
		dmae->comp_addr_lo = dmae_reg_go_c[loader_idx] >> 2;
		dmae->comp_addr_hi = 0;
		dmae->comp_val = 1;
	} else {
		u32 tx_src_addr_lo, rx_src_addr_lo;
		u16 rx_len, tx_len;

		/* configure the params according to MAC type */
		switch (bp->link_vars.mac_type) {
		case MAC_TYPE_BMAC:
			mac_addr = (port ? NIG_REG_INGRESS_BMAC1_MEM :
					   NIG_REG_INGRESS_BMAC0_MEM);

			/* BIGMAC_REGISTER_TX_STAT_GTPKT ..
			   BIGMAC_REGISTER_TX_STAT_GTBYT */
			if (CHIP_IS_E1x(bp)) {
				tx_src_addr_lo = (mac_addr +
					BIGMAC_REGISTER_TX_STAT_GTPKT) >> 2;
				tx_len = (8 + BIGMAC_REGISTER_TX_STAT_GTBYT -
					  BIGMAC_REGISTER_TX_STAT_GTPKT) >> 2;
				rx_src_addr_lo = (mac_addr +
					BIGMAC_REGISTER_RX_STAT_GR64) >> 2;
				rx_len = (8 + BIGMAC_REGISTER_RX_STAT_GRIPJ -
					  BIGMAC_REGISTER_RX_STAT_GR64) >> 2;
			} else {
				tx_src_addr_lo = (mac_addr +
					BIGMAC2_REGISTER_TX_STAT_GTPOK) >> 2;
				tx_len = (8 + BIGMAC2_REGISTER_TX_STAT_GTBYT -
					  BIGMAC2_REGISTER_TX_STAT_GTPOK) >> 2;
				rx_src_addr_lo = (mac_addr +
					BIGMAC2_REGISTER_RX_STAT_GR64) >> 2;
				rx_len = (8 + BIGMAC2_REGISTER_RX_STAT_GRIPJ -
					  BIGMAC2_REGISTER_RX_STAT_GR64) >> 2;
			}
			break;

		case MAC_TYPE_UMAC: /* handled by MSTAT */
		case MAC_TYPE_XMAC: /* handled by MSTAT */
		default:
			mac_addr = port ? GRCBASE_MSTAT1 : GRCBASE_MSTAT0;
			tx_src_addr_lo = (mac_addr +
					  MSTAT_REG_TX_STAT_GTXPOK_LO) >> 2;
			rx_src_addr_lo = (mac_addr +
					  MSTAT_REG_RX_STAT_GR64_LO) >> 2;
			tx_len = sizeof(bp->slowpath->
					mac_stats.mstat_stats.stats_tx) >> 2;
			rx_len = sizeof(bp->slowpath->
					mac_stats.mstat_stats.stats_rx) >> 2;
			break;
		}

		/* TX stats */
		dmae = bnx2x_sp(bp, dmae[bp->executer_idx++]);
		dmae->opcode = opcode;
		dmae->src_addr_lo = tx_src_addr_lo;
		dmae->src_addr_hi = 0;
		dmae->len = tx_len;
		dmae->dst_addr_lo = U64_LO(bnx2x_sp_mapping(bp, mac_stats));
		dmae->dst_addr_hi = U64_HI(bnx2x_sp_mapping(bp, mac_stats));
		dmae->comp_addr_lo = dmae_reg_go_c[loader_idx] >> 2;
		dmae->comp_addr_hi = 0;
		dmae->comp_val = 1;

		/* RX stats */
		dmae = bnx2x_sp(bp, dmae[bp->executer_idx++]);
		dmae->opcode = opcode;
		dmae->src_addr_hi = 0;
		dmae->src_addr_lo = rx_src_addr_lo;
		dmae->dst_addr_lo =
			U64_LO(bnx2x_sp_mapping(bp, mac_stats) + (tx_len << 2));
		dmae->dst_addr_hi =
			U64_HI(bnx2x_sp_mapping(bp, mac_stats) + (tx_len << 2));
		dmae->len = rx_len;
		dmae->comp_addr_lo = dmae_reg_go_c[loader_idx] >> 2;
		dmae->comp_addr_hi = 0;
		dmae->comp_val = 1;
	}

	/* NIG */
	if (!CHIP_IS_E3(bp)) {
		dmae = bnx2x_sp(bp, dmae[bp->executer_idx++]);
		dmae->opcode = opcode;
		dmae->src_addr_lo = (port ? NIG_REG_STAT1_EGRESS_MAC_PKT0 :
					    NIG_REG_STAT0_EGRESS_MAC_PKT0) >> 2;
		dmae->src_addr_hi = 0;
		dmae->dst_addr_lo = U64_LO(bnx2x_sp_mapping(bp, nig_stats) +
				offsetof(struct nig_stats, egress_mac_pkt0_lo));
		dmae->dst_addr_hi = U64_HI(bnx2x_sp_mapping(bp, nig_stats) +
				offsetof(struct nig_stats, egress_mac_pkt0_lo));
		dmae->len = (2*sizeof(u32)) >> 2;
		dmae->comp_addr_lo = dmae_reg_go_c[loader_idx] >> 2;
		dmae->comp_addr_hi = 0;
		dmae->comp_val = 1;

		dmae = bnx2x_sp(bp, dmae[bp->executer_idx++]);
		dmae->opcode = opcode;
		dmae->src_addr_lo = (port ? NIG_REG_STAT1_EGRESS_MAC_PKT1 :
					    NIG_REG_STAT0_EGRESS_MAC_PKT1) >> 2;
		dmae->src_addr_hi = 0;
		dmae->dst_addr_lo = U64_LO(bnx2x_sp_mapping(bp, nig_stats) +
				offsetof(struct nig_stats, egress_mac_pkt1_lo));
		dmae->dst_addr_hi = U64_HI(bnx2x_sp_mapping(bp, nig_stats) +
				offsetof(struct nig_stats, egress_mac_pkt1_lo));
		dmae->len = (2*sizeof(u32)) >> 2;
		dmae->comp_addr_lo = dmae_reg_go_c[loader_idx] >> 2;
		dmae->comp_addr_hi = 0;
		dmae->comp_val = 1;
	}

	dmae = bnx2x_sp(bp, dmae[bp->executer_idx++]);
	dmae->opcode = bnx2x_dmae_opcode(bp, DMAE_SRC_GRC, DMAE_DST_PCI,
						 true, DMAE_COMP_PCI);
	dmae->src_addr_lo = (port ? NIG_REG_STAT1_BRB_DISCARD :
				    NIG_REG_STAT0_BRB_DISCARD) >> 2;
	dmae->src_addr_hi = 0;
	dmae->dst_addr_lo = U64_LO(bnx2x_sp_mapping(bp, nig_stats));
	dmae->dst_addr_hi = U64_HI(bnx2x_sp_mapping(bp, nig_stats));
	dmae->len = (sizeof(struct nig_stats) - 4*sizeof(u32)) >> 2;

	dmae->comp_addr_lo = U64_LO(bnx2x_sp_mapping(bp, stats_comp));
	dmae->comp_addr_hi = U64_HI(bnx2x_sp_mapping(bp, stats_comp));
	dmae->comp_val = DMAE_COMP_VAL;

	*stats_comp = 0;
}

static void bnx2x_func_stats_init(struct bnx2x *bp)
{
	struct dmae_command *dmae = &bp->stats_dmae;
	u32 *stats_comp = bnx2x_sp(bp, stats_comp);

	/* sanity */
	if (!bp->func_stx) {
		BNX2X_ERR("BUG!\n");
		return;
	}

	bp->executer_idx = 0;
	memset(dmae, 0, sizeof(struct dmae_command));

	dmae->opcode = bnx2x_dmae_opcode(bp, DMAE_SRC_PCI, DMAE_DST_GRC,
					 true, DMAE_COMP_PCI);
	dmae->src_addr_lo = U64_LO(bnx2x_sp_mapping(bp, func_stats));
	dmae->src_addr_hi = U64_HI(bnx2x_sp_mapping(bp, func_stats));
	dmae->dst_addr_lo = bp->func_stx >> 2;
	dmae->dst_addr_hi = 0;
	dmae->len = sizeof(struct host_func_stats) >> 2;
	dmae->comp_addr_lo = U64_LO(bnx2x_sp_mapping(bp, stats_comp));
	dmae->comp_addr_hi = U64_HI(bnx2x_sp_mapping(bp, stats_comp));
	dmae->comp_val = DMAE_COMP_VAL;

	*stats_comp = 0;
}

static void bnx2x_stats_start(struct bnx2x *bp)
{
	if (bp->port.pmf)
		bnx2x_port_stats_init(bp);

	else if (bp->func_stx)
		bnx2x_func_stats_init(bp);

	bnx2x_hw_stats_post(bp);
	bnx2x_storm_stats_post(bp);
}

static void bnx2x_stats_pmf_start(struct bnx2x *bp)
{
	bnx2x_stats_comp(bp);
	bnx2x_stats_pmf_update(bp);
	bnx2x_stats_start(bp);
}

static void bnx2x_stats_restart(struct bnx2x *bp)
{
	bnx2x_stats_comp(bp);
	bnx2x_stats_start(bp);
}

static void bnx2x_bmac_stats_update(struct bnx2x *bp)
{
	struct host_port_stats *pstats = bnx2x_sp(bp, port_stats);
	struct bnx2x_eth_stats *estats = &bp->eth_stats;
	struct {
		u32 lo;
		u32 hi;
	} diff;

	if (CHIP_IS_E1x(bp)) {
		struct bmac1_stats *new = bnx2x_sp(bp, mac_stats.bmac1_stats);

		/* the macros below will use "bmac1_stats" type */
		UPDATE_STAT64(rx_stat_grerb, rx_stat_ifhcinbadoctets);
		UPDATE_STAT64(rx_stat_grfcs, rx_stat_dot3statsfcserrors);
		UPDATE_STAT64(rx_stat_grund, rx_stat_etherstatsundersizepkts);
		UPDATE_STAT64(rx_stat_grovr, rx_stat_dot3statsframestoolong);
		UPDATE_STAT64(rx_stat_grfrg, rx_stat_etherstatsfragments);
		UPDATE_STAT64(rx_stat_grjbr, rx_stat_etherstatsjabbers);
		UPDATE_STAT64(rx_stat_grxcf, rx_stat_maccontrolframesreceived);
		UPDATE_STAT64(rx_stat_grxpf, rx_stat_xoffstateentered);
		UPDATE_STAT64(rx_stat_grxpf, rx_stat_mac_xpf);

		UPDATE_STAT64(tx_stat_gtxpf, tx_stat_outxoffsent);
		UPDATE_STAT64(tx_stat_gtxpf, tx_stat_flowcontroldone);
		UPDATE_STAT64(tx_stat_gt64, tx_stat_etherstatspkts64octets);
		UPDATE_STAT64(tx_stat_gt127,
				tx_stat_etherstatspkts65octetsto127octets);
		UPDATE_STAT64(tx_stat_gt255,
				tx_stat_etherstatspkts128octetsto255octets);
		UPDATE_STAT64(tx_stat_gt511,
				tx_stat_etherstatspkts256octetsto511octets);
		UPDATE_STAT64(tx_stat_gt1023,
				tx_stat_etherstatspkts512octetsto1023octets);
		UPDATE_STAT64(tx_stat_gt1518,
				tx_stat_etherstatspkts1024octetsto1522octets);
		UPDATE_STAT64(tx_stat_gt2047, tx_stat_mac_2047);
		UPDATE_STAT64(tx_stat_gt4095, tx_stat_mac_4095);
		UPDATE_STAT64(tx_stat_gt9216, tx_stat_mac_9216);
		UPDATE_STAT64(tx_stat_gt16383, tx_stat_mac_16383);
		UPDATE_STAT64(tx_stat_gterr,
				tx_stat_dot3statsinternalmactransmiterrors);
		UPDATE_STAT64(tx_stat_gtufl, tx_stat_mac_ufl);

	} else {
		struct bmac2_stats *new = bnx2x_sp(bp, mac_stats.bmac2_stats);

		/* the macros below will use "bmac2_stats" type */
		UPDATE_STAT64(rx_stat_grerb, rx_stat_ifhcinbadoctets);
		UPDATE_STAT64(rx_stat_grfcs, rx_stat_dot3statsfcserrors);
		UPDATE_STAT64(rx_stat_grund, rx_stat_etherstatsundersizepkts);
		UPDATE_STAT64(rx_stat_grovr, rx_stat_dot3statsframestoolong);
		UPDATE_STAT64(rx_stat_grfrg, rx_stat_etherstatsfragments);
		UPDATE_STAT64(rx_stat_grjbr, rx_stat_etherstatsjabbers);
		UPDATE_STAT64(rx_stat_grxcf, rx_stat_maccontrolframesreceived);
		UPDATE_STAT64(rx_stat_grxpf, rx_stat_xoffstateentered);
		UPDATE_STAT64(rx_stat_grxpf, rx_stat_mac_xpf);
		UPDATE_STAT64(tx_stat_gtxpf, tx_stat_outxoffsent);
		UPDATE_STAT64(tx_stat_gtxpf, tx_stat_flowcontroldone);
		UPDATE_STAT64(tx_stat_gt64, tx_stat_etherstatspkts64octets);
		UPDATE_STAT64(tx_stat_gt127,
				tx_stat_etherstatspkts65octetsto127octets);
		UPDATE_STAT64(tx_stat_gt255,
				tx_stat_etherstatspkts128octetsto255octets);
		UPDATE_STAT64(tx_stat_gt511,
				tx_stat_etherstatspkts256octetsto511octets);
		UPDATE_STAT64(tx_stat_gt1023,
				tx_stat_etherstatspkts512octetsto1023octets);
		UPDATE_STAT64(tx_stat_gt1518,
				tx_stat_etherstatspkts1024octetsto1522octets);
		UPDATE_STAT64(tx_stat_gt2047, tx_stat_mac_2047);
		UPDATE_STAT64(tx_stat_gt4095, tx_stat_mac_4095);
		UPDATE_STAT64(tx_stat_gt9216, tx_stat_mac_9216);
		UPDATE_STAT64(tx_stat_gt16383, tx_stat_mac_16383);
		UPDATE_STAT64(tx_stat_gterr,
				tx_stat_dot3statsinternalmactransmiterrors);
		UPDATE_STAT64(tx_stat_gtufl, tx_stat_mac_ufl);

		/* collect PFC stats */
		DIFF_64(diff.hi, new->tx_stat_gtpp_hi,
			pstats->pfc_frames_tx_hi,
			diff.lo, new->tx_stat_gtpp_lo,
			pstats->pfc_frames_tx_lo);
		pstats->pfc_frames_tx_hi = new->tx_stat_gtpp_hi;
		pstats->pfc_frames_tx_lo = new->tx_stat_gtpp_lo;
		ADD_64(pstats->pfc_frames_tx_hi, diff.hi,
			pstats->pfc_frames_tx_lo, diff.lo);

		DIFF_64(diff.hi, new->rx_stat_grpp_hi,
			pstats->pfc_frames_rx_hi,
			diff.lo, new->rx_stat_grpp_lo,
			pstats->pfc_frames_rx_lo);
		pstats->pfc_frames_rx_hi = new->rx_stat_grpp_hi;
		pstats->pfc_frames_rx_lo = new->rx_stat_grpp_lo;
		ADD_64(pstats->pfc_frames_rx_hi, diff.hi,
			pstats->pfc_frames_rx_lo, diff.lo);
	}

	estats->pause_frames_received_hi =
				pstats->mac_stx[1].rx_stat_mac_xpf_hi;
	estats->pause_frames_received_lo =
				pstats->mac_stx[1].rx_stat_mac_xpf_lo;

	estats->pause_frames_sent_hi =
				pstats->mac_stx[1].tx_stat_outxoffsent_hi;
	estats->pause_frames_sent_lo =
				pstats->mac_stx[1].tx_stat_outxoffsent_lo;

	estats->pfc_frames_received_hi =
				pstats->pfc_frames_rx_hi;
	estats->pfc_frames_received_lo =
				pstats->pfc_frames_rx_lo;
	estats->pfc_frames_sent_hi =
				pstats->pfc_frames_tx_hi;
	estats->pfc_frames_sent_lo =
				pstats->pfc_frames_tx_lo;
}

static void bnx2x_mstat_stats_update(struct bnx2x *bp)
{
	struct host_port_stats *pstats = bnx2x_sp(bp, port_stats);
	struct bnx2x_eth_stats *estats = &bp->eth_stats;

	struct mstat_stats *new = bnx2x_sp(bp, mac_stats.mstat_stats);

	ADD_STAT64(stats_rx.rx_grerb, rx_stat_ifhcinbadoctets);
	ADD_STAT64(stats_rx.rx_grfcs, rx_stat_dot3statsfcserrors);
	ADD_STAT64(stats_rx.rx_grund, rx_stat_etherstatsundersizepkts);
	ADD_STAT64(stats_rx.rx_grovr, rx_stat_dot3statsframestoolong);
	ADD_STAT64(stats_rx.rx_grfrg, rx_stat_etherstatsfragments);
	ADD_STAT64(stats_rx.rx_grxcf, rx_stat_maccontrolframesreceived);
	ADD_STAT64(stats_rx.rx_grxpf, rx_stat_xoffstateentered);
	ADD_STAT64(stats_rx.rx_grxpf, rx_stat_mac_xpf);
	ADD_STAT64(stats_tx.tx_gtxpf, tx_stat_outxoffsent);
	ADD_STAT64(stats_tx.tx_gtxpf, tx_stat_flowcontroldone);

	/* collect pfc stats */
	ADD_64(pstats->pfc_frames_tx_hi, new->stats_tx.tx_gtxpp_hi,
		pstats->pfc_frames_tx_lo, new->stats_tx.tx_gtxpp_lo);
	ADD_64(pstats->pfc_frames_rx_hi, new->stats_rx.rx_grxpp_hi,
		pstats->pfc_frames_rx_lo, new->stats_rx.rx_grxpp_lo);

	ADD_STAT64(stats_tx.tx_gt64, tx_stat_etherstatspkts64octets);
	ADD_STAT64(stats_tx.tx_gt127,
			tx_stat_etherstatspkts65octetsto127octets);
	ADD_STAT64(stats_tx.tx_gt255,
			tx_stat_etherstatspkts128octetsto255octets);
	ADD_STAT64(stats_tx.tx_gt511,
			tx_stat_etherstatspkts256octetsto511octets);
	ADD_STAT64(stats_tx.tx_gt1023,
			tx_stat_etherstatspkts512octetsto1023octets);
	ADD_STAT64(stats_tx.tx_gt1518,
			tx_stat_etherstatspkts1024octetsto1522octets);
	ADD_STAT64(stats_tx.tx_gt2047, tx_stat_mac_2047);

	ADD_STAT64(stats_tx.tx_gt4095, tx_stat_mac_4095);
	ADD_STAT64(stats_tx.tx_gt9216, tx_stat_mac_9216);
	ADD_STAT64(stats_tx.tx_gt16383, tx_stat_mac_16383);

	ADD_STAT64(stats_tx.tx_gterr,
			tx_stat_dot3statsinternalmactransmiterrors);
	ADD_STAT64(stats_tx.tx_gtufl, tx_stat_mac_ufl);

	estats->etherstatspkts1024octetsto1522octets_hi =
	    pstats->mac_stx[1].tx_stat_etherstatspkts1024octetsto1522octets_hi;
	estats->etherstatspkts1024octetsto1522octets_lo =
	    pstats->mac_stx[1].tx_stat_etherstatspkts1024octetsto1522octets_lo;

	estats->etherstatspktsover1522octets_hi =
	    pstats->mac_stx[1].tx_stat_mac_2047_hi;
	estats->etherstatspktsover1522octets_lo =
	    pstats->mac_stx[1].tx_stat_mac_2047_lo;

	ADD_64(estats->etherstatspktsover1522octets_hi,
	       pstats->mac_stx[1].tx_stat_mac_4095_hi,
	       estats->etherstatspktsover1522octets_lo,
	       pstats->mac_stx[1].tx_stat_mac_4095_lo);

	ADD_64(estats->etherstatspktsover1522octets_hi,
	       pstats->mac_stx[1].tx_stat_mac_9216_hi,
	       estats->etherstatspktsover1522octets_lo,
	       pstats->mac_stx[1].tx_stat_mac_9216_lo);

	ADD_64(estats->etherstatspktsover1522octets_hi,
	       pstats->mac_stx[1].tx_stat_mac_16383_hi,
	       estats->etherstatspktsover1522octets_lo,
	       pstats->mac_stx[1].tx_stat_mac_16383_lo);

	estats->pause_frames_received_hi =
				pstats->mac_stx[1].rx_stat_mac_xpf_hi;
	estats->pause_frames_received_lo =
				pstats->mac_stx[1].rx_stat_mac_xpf_lo;

	estats->pause_frames_sent_hi =
				pstats->mac_stx[1].tx_stat_outxoffsent_hi;
	estats->pause_frames_sent_lo =
				pstats->mac_stx[1].tx_stat_outxoffsent_lo;

	estats->pfc_frames_received_hi =
				pstats->pfc_frames_rx_hi;
	estats->pfc_frames_received_lo =
				pstats->pfc_frames_rx_lo;
	estats->pfc_frames_sent_hi =
				pstats->pfc_frames_tx_hi;
	estats->pfc_frames_sent_lo =
				pstats->pfc_frames_tx_lo;
}

static void bnx2x_emac_stats_update(struct bnx2x *bp)
{
	struct emac_stats *new = bnx2x_sp(bp, mac_stats.emac_stats);
	struct host_port_stats *pstats = bnx2x_sp(bp, port_stats);
	struct bnx2x_eth_stats *estats = &bp->eth_stats;

	UPDATE_EXTEND_STAT(rx_stat_ifhcinbadoctets);
	UPDATE_EXTEND_STAT(tx_stat_ifhcoutbadoctets);
	UPDATE_EXTEND_STAT(rx_stat_dot3statsfcserrors);
	UPDATE_EXTEND_STAT(rx_stat_dot3statsalignmenterrors);
	UPDATE_EXTEND_STAT(rx_stat_dot3statscarriersenseerrors);
	UPDATE_EXTEND_STAT(rx_stat_falsecarriererrors);
	UPDATE_EXTEND_STAT(rx_stat_etherstatsundersizepkts);
	UPDATE_EXTEND_STAT(rx_stat_dot3statsframestoolong);
	UPDATE_EXTEND_STAT(rx_stat_etherstatsfragments);
	UPDATE_EXTEND_STAT(rx_stat_etherstatsjabbers);
	UPDATE_EXTEND_STAT(rx_stat_maccontrolframesreceived);
	UPDATE_EXTEND_STAT(rx_stat_xoffstateentered);
	UPDATE_EXTEND_STAT(rx_stat_xonpauseframesreceived);
	UPDATE_EXTEND_STAT(rx_stat_xoffpauseframesreceived);
	UPDATE_EXTEND_STAT(tx_stat_outxonsent);
	UPDATE_EXTEND_STAT(tx_stat_outxoffsent);
	UPDATE_EXTEND_STAT(tx_stat_flowcontroldone);
	UPDATE_EXTEND_STAT(tx_stat_etherstatscollisions);
	UPDATE_EXTEND_STAT(tx_stat_dot3statssinglecollisionframes);
	UPDATE_EXTEND_STAT(tx_stat_dot3statsmultiplecollisionframes);
	UPDATE_EXTEND_STAT(tx_stat_dot3statsdeferredtransmissions);
	UPDATE_EXTEND_STAT(tx_stat_dot3statsexcessivecollisions);
	UPDATE_EXTEND_STAT(tx_stat_dot3statslatecollisions);
	UPDATE_EXTEND_STAT(tx_stat_etherstatspkts64octets);
	UPDATE_EXTEND_STAT(tx_stat_etherstatspkts65octetsto127octets);
	UPDATE_EXTEND_STAT(tx_stat_etherstatspkts128octetsto255octets);
	UPDATE_EXTEND_STAT(tx_stat_etherstatspkts256octetsto511octets);
	UPDATE_EXTEND_STAT(tx_stat_etherstatspkts512octetsto1023octets);
	UPDATE_EXTEND_STAT(tx_stat_etherstatspkts1024octetsto1522octets);
	UPDATE_EXTEND_STAT(tx_stat_etherstatspktsover1522octets);
	UPDATE_EXTEND_STAT(tx_stat_dot3statsinternalmactransmiterrors);

	estats->pause_frames_received_hi =
			pstats->mac_stx[1].rx_stat_xonpauseframesreceived_hi;
	estats->pause_frames_received_lo =
			pstats->mac_stx[1].rx_stat_xonpauseframesreceived_lo;
	ADD_64(estats->pause_frames_received_hi,
	       pstats->mac_stx[1].rx_stat_xoffpauseframesreceived_hi,
	       estats->pause_frames_received_lo,
	       pstats->mac_stx[1].rx_stat_xoffpauseframesreceived_lo);

	estats->pause_frames_sent_hi =
			pstats->mac_stx[1].tx_stat_outxonsent_hi;
	estats->pause_frames_sent_lo =
			pstats->mac_stx[1].tx_stat_outxonsent_lo;
	ADD_64(estats->pause_frames_sent_hi,
	       pstats->mac_stx[1].tx_stat_outxoffsent_hi,
	       estats->pause_frames_sent_lo,
	       pstats->mac_stx[1].tx_stat_outxoffsent_lo);
}

static int bnx2x_hw_stats_update(struct bnx2x *bp)
{
	struct nig_stats *new = bnx2x_sp(bp, nig_stats);
	struct nig_stats *old = &(bp->port.old_nig_stats);
	struct host_port_stats *pstats = bnx2x_sp(bp, port_stats);
	struct bnx2x_eth_stats *estats = &bp->eth_stats;
	struct {
		u32 lo;
		u32 hi;
	} diff;

	switch (bp->link_vars.mac_type) {
	case MAC_TYPE_BMAC:
		bnx2x_bmac_stats_update(bp);
		break;

	case MAC_TYPE_EMAC:
		bnx2x_emac_stats_update(bp);
		break;

	case MAC_TYPE_UMAC:
	case MAC_TYPE_XMAC:
		bnx2x_mstat_stats_update(bp);
		break;

	case MAC_TYPE_NONE: /* unreached */
		DP(BNX2X_MSG_STATS,
		   "stats updated by DMAE but no MAC active\n");
		return -1;

	default: /* unreached */
		BNX2X_ERR("Unknown MAC type\n");
	}

	ADD_EXTEND_64(pstats->brb_drop_hi, pstats->brb_drop_lo,
		      new->brb_discard - old->brb_discard);
	ADD_EXTEND_64(estats->brb_truncate_hi, estats->brb_truncate_lo,
		      new->brb_truncate - old->brb_truncate);

	if (!CHIP_IS_E3(bp)) {
		UPDATE_STAT64_NIG(egress_mac_pkt0,
					etherstatspkts1024octetsto1522octets);
		UPDATE_STAT64_NIG(egress_mac_pkt1,
					etherstatspktsover1522octets);
	}

	memcpy(old, new, sizeof(struct nig_stats));

	memcpy(&(estats->rx_stat_ifhcinbadoctets_hi), &(pstats->mac_stx[1]),
	       sizeof(struct mac_stx));
	estats->brb_drop_hi = pstats->brb_drop_hi;
	estats->brb_drop_lo = pstats->brb_drop_lo;

	pstats->host_port_stats_counter++;

	if (!BP_NOMCP(bp)) {
		u32 nig_timer_max =
			SHMEM_RD(bp, port_mb[BP_PORT(bp)].stat_nig_timer);
		if (nig_timer_max != estats->nig_timer_max) {
			estats->nig_timer_max = nig_timer_max;
			BNX2X_ERR("NIG timer max (%u)\n",
				  estats->nig_timer_max);
		}
	}

	return 0;
}

static int bnx2x_storm_stats_update(struct bnx2x *bp)
{
	struct tstorm_per_port_stats *tport =
				&bp->fw_stats_data->port.tstorm_port_statistics;
	struct tstorm_per_pf_stats *tfunc =
				&bp->fw_stats_data->pf.tstorm_pf_statistics;
	struct host_func_stats *fstats = bnx2x_sp(bp, func_stats);
	struct bnx2x_eth_stats *estats = &bp->eth_stats;
	struct bnx2x_eth_stats_old *estats_old = &bp->eth_stats_old;
	struct stats_counter *counters = &bp->fw_stats_data->storm_counters;
	int i;
	u16 cur_stats_counter;

	/* Make sure we use the value of the counter
	 * used for sending the last stats ramrod.
	 */
	spin_lock_bh(&bp->stats_lock);
	cur_stats_counter = bp->stats_counter - 1;
	spin_unlock_bh(&bp->stats_lock);

	/* are storm stats valid? */
	if (le16_to_cpu(counters->xstats_counter) != cur_stats_counter) {
		DP(BNX2X_MSG_STATS, "stats not updated by xstorm"
		   "  xstorm counter (0x%x) != stats_counter (0x%x)\n",
		   le16_to_cpu(counters->xstats_counter), bp->stats_counter);
		return -EAGAIN;
	}

	if (le16_to_cpu(counters->ustats_counter) != cur_stats_counter) {
		DP(BNX2X_MSG_STATS, "stats not updated by ustorm"
		   "  ustorm counter (0x%x) != stats_counter (0x%x)\n",
		   le16_to_cpu(counters->ustats_counter), bp->stats_counter);
		return -EAGAIN;
	}

	if (le16_to_cpu(counters->cstats_counter) != cur_stats_counter) {
		DP(BNX2X_MSG_STATS, "stats not updated by cstorm"
		   "  cstorm counter (0x%x) != stats_counter (0x%x)\n",
		   le16_to_cpu(counters->cstats_counter), bp->stats_counter);
		return -EAGAIN;
	}

	if (le16_to_cpu(counters->tstats_counter) != cur_stats_counter) {
		DP(BNX2X_MSG_STATS, "stats not updated by tstorm"
		   "  tstorm counter (0x%x) != stats_counter (0x%x)\n",
		   le16_to_cpu(counters->tstats_counter), bp->stats_counter);
		return -EAGAIN;
	}

	estats->error_bytes_received_hi = 0;
	estats->error_bytes_received_lo = 0;

	for_each_eth_queue(bp, i) {
		struct bnx2x_fastpath *fp = &bp->fp[i];
		struct tstorm_per_queue_stats *tclient =
			&bp->fw_stats_data->queue_stats[i].
			tstorm_queue_statistics;
		struct tstorm_per_queue_stats *old_tclient = &fp->old_tclient;
		struct ustorm_per_queue_stats *uclient =
			&bp->fw_stats_data->queue_stats[i].
			ustorm_queue_statistics;
		struct ustorm_per_queue_stats *old_uclient = &fp->old_uclient;
		struct xstorm_per_queue_stats *xclient =
			&bp->fw_stats_data->queue_stats[i].
			xstorm_queue_statistics;
		struct xstorm_per_queue_stats *old_xclient = &fp->old_xclient;
		struct bnx2x_eth_q_stats *qstats = &fp->eth_q_stats;
		struct bnx2x_eth_q_stats_old *qstats_old = &fp->eth_q_stats_old;

		u32 diff;

		DP(BNX2X_MSG_STATS, "queue[%d]: ucast_sent 0x%x, "
				    "bcast_sent 0x%x mcast_sent 0x%x\n",
		   i, xclient->ucast_pkts_sent,
		   xclient->bcast_pkts_sent, xclient->mcast_pkts_sent);

		DP(BNX2X_MSG_STATS, "---------------\n");

		UPDATE_QSTAT(tclient->rcv_bcast_bytes,
			     total_broadcast_bytes_received);
		UPDATE_QSTAT(tclient->rcv_mcast_bytes,
			     total_multicast_bytes_received);
		UPDATE_QSTAT(tclient->rcv_ucast_bytes,
			     total_unicast_bytes_received);

		/*
		 * sum to total_bytes_received all
		 * unicast/multicast/broadcast
		 */
		qstats->total_bytes_received_hi =
			qstats->total_broadcast_bytes_received_hi;
		qstats->total_bytes_received_lo =
			qstats->total_broadcast_bytes_received_lo;

		ADD_64(qstats->total_bytes_received_hi,
		       qstats->total_multicast_bytes_received_hi,
		       qstats->total_bytes_received_lo,
		       qstats->total_multicast_bytes_received_lo);

		ADD_64(qstats->total_bytes_received_hi,
		       qstats->total_unicast_bytes_received_hi,
		       qstats->total_bytes_received_lo,
		       qstats->total_unicast_bytes_received_lo);

		qstats->valid_bytes_received_hi =
					qstats->total_bytes_received_hi;
		qstats->valid_bytes_received_lo =
					qstats->total_bytes_received_lo;


		UPDATE_EXTEND_TSTAT(rcv_ucast_pkts,
					total_unicast_packets_received);
		UPDATE_EXTEND_TSTAT(rcv_mcast_pkts,
					total_multicast_packets_received);
		UPDATE_EXTEND_TSTAT(rcv_bcast_pkts,
					total_broadcast_packets_received);
		UPDATE_EXTEND_E_TSTAT(pkts_too_big_discard,
				      etherstatsoverrsizepkts);
		UPDATE_EXTEND_E_TSTAT(no_buff_discard, no_buff_discard);

		SUB_EXTEND_USTAT(ucast_no_buff_pkts,
					total_unicast_packets_received);
		SUB_EXTEND_USTAT(mcast_no_buff_pkts,
					total_multicast_packets_received);
		SUB_EXTEND_USTAT(bcast_no_buff_pkts,
					total_broadcast_packets_received);
		UPDATE_EXTEND_E_USTAT(ucast_no_buff_pkts, no_buff_discard);
		UPDATE_EXTEND_E_USTAT(mcast_no_buff_pkts, no_buff_discard);
		UPDATE_EXTEND_E_USTAT(bcast_no_buff_pkts, no_buff_discard);

		UPDATE_QSTAT(xclient->bcast_bytes_sent,
			     total_broadcast_bytes_transmitted);
		UPDATE_QSTAT(xclient->mcast_bytes_sent,
			     total_multicast_bytes_transmitted);
		UPDATE_QSTAT(xclient->ucast_bytes_sent,
			     total_unicast_bytes_transmitted);

		/*
		 * sum to total_bytes_transmitted all
		 * unicast/multicast/broadcast
		 */
		qstats->total_bytes_transmitted_hi =
				qstats->total_unicast_bytes_transmitted_hi;
		qstats->total_bytes_transmitted_lo =
				qstats->total_unicast_bytes_transmitted_lo;

		ADD_64(qstats->total_bytes_transmitted_hi,
		       qstats->total_broadcast_bytes_transmitted_hi,
		       qstats->total_bytes_transmitted_lo,
		       qstats->total_broadcast_bytes_transmitted_lo);

		ADD_64(qstats->total_bytes_transmitted_hi,
		       qstats->total_multicast_bytes_transmitted_hi,
		       qstats->total_bytes_transmitted_lo,
		       qstats->total_multicast_bytes_transmitted_lo);

		UPDATE_EXTEND_XSTAT(ucast_pkts_sent,
					total_unicast_packets_transmitted);
		UPDATE_EXTEND_XSTAT(mcast_pkts_sent,
					total_multicast_packets_transmitted);
		UPDATE_EXTEND_XSTAT(bcast_pkts_sent,
					total_broadcast_packets_transmitted);

		UPDATE_EXTEND_TSTAT(checksum_discard,
				    total_packets_received_checksum_discarded);
		UPDATE_EXTEND_TSTAT(ttl0_discard,
				    total_packets_received_ttl0_discarded);

		UPDATE_EXTEND_XSTAT(error_drop_pkts,
				    total_transmitted_dropped_packets_error);

		/* TPA aggregations completed */
		UPDATE_EXTEND_E_USTAT(coalesced_events, total_tpa_aggregations);
		/* Number of network frames aggregated by TPA */
		UPDATE_EXTEND_E_USTAT(coalesced_pkts,
				      total_tpa_aggregated_frames);
		/* Total number of bytes in completed TPA aggregations */
		UPDATE_QSTAT(uclient->coalesced_bytes, total_tpa_bytes);

		UPDATE_ESTAT_QSTAT_64(total_tpa_bytes);

		UPDATE_FSTAT_QSTAT(total_bytes_received);
		UPDATE_FSTAT_QSTAT(total_bytes_transmitted);
		UPDATE_FSTAT_QSTAT(total_unicast_packets_received);
		UPDATE_FSTAT_QSTAT(total_multicast_packets_received);
		UPDATE_FSTAT_QSTAT(total_broadcast_packets_received);
		UPDATE_FSTAT_QSTAT(total_unicast_packets_transmitted);
		UPDATE_FSTAT_QSTAT(total_multicast_packets_transmitted);
		UPDATE_FSTAT_QSTAT(total_broadcast_packets_transmitted);
		UPDATE_FSTAT_QSTAT(valid_bytes_received);
	}

	ADD_64(estats->total_bytes_received_hi,
	       estats->rx_stat_ifhcinbadoctets_hi,
	       estats->total_bytes_received_lo,
	       estats->rx_stat_ifhcinbadoctets_lo);

<<<<<<< HEAD
	ADD_64(estats->total_bytes_received_hi,
	       tfunc->rcv_error_bytes.hi,
	       estats->total_bytes_received_lo,
	       tfunc->rcv_error_bytes.lo);
=======
	ADD_64(fstats->total_bytes_received_hi,
	       le32_to_cpu(tfunc->rcv_error_bytes.hi),
	       fstats->total_bytes_received_lo,
	       le32_to_cpu(tfunc->rcv_error_bytes.lo));
>>>>>>> b01543df

	ADD_64(estats->error_bytes_received_hi,
	       le32_to_cpu(tfunc->rcv_error_bytes.hi),
	       estats->error_bytes_received_lo,
	       le32_to_cpu(tfunc->rcv_error_bytes.lo));

	UPDATE_ESTAT(etherstatsoverrsizepkts, rx_stat_dot3statsframestoolong);

	ADD_64(estats->error_bytes_received_hi,
	       estats->rx_stat_ifhcinbadoctets_hi,
	       estats->error_bytes_received_lo,
	       estats->rx_stat_ifhcinbadoctets_lo);

	if (bp->port.pmf) {
		struct bnx2x_fw_port_stats_old *fwstats = &bp->fw_stats_old;
		UPDATE_FW_STAT(mac_filter_discard);
		UPDATE_FW_STAT(mf_tag_discard);
		UPDATE_FW_STAT(brb_truncate_discard);
		UPDATE_FW_STAT(mac_discard);
	}

	fstats->host_func_stats_start = ++fstats->host_func_stats_end;

	bp->stats_pending = 0;

	return 0;
}

static void bnx2x_net_stats_update(struct bnx2x *bp)
{
	struct bnx2x_eth_stats *estats = &bp->eth_stats;
	struct net_device_stats *nstats = &bp->dev->stats;
	unsigned long tmp;
	int i;

	nstats->rx_packets =
		bnx2x_hilo(&estats->total_unicast_packets_received_hi) +
		bnx2x_hilo(&estats->total_multicast_packets_received_hi) +
		bnx2x_hilo(&estats->total_broadcast_packets_received_hi);

	nstats->tx_packets =
		bnx2x_hilo(&estats->total_unicast_packets_transmitted_hi) +
		bnx2x_hilo(&estats->total_multicast_packets_transmitted_hi) +
		bnx2x_hilo(&estats->total_broadcast_packets_transmitted_hi);

	nstats->rx_bytes = bnx2x_hilo(&estats->total_bytes_received_hi);

	nstats->tx_bytes = bnx2x_hilo(&estats->total_bytes_transmitted_hi);

	tmp = estats->mac_discard;
	for_each_rx_queue(bp, i)
		tmp += le32_to_cpu(bp->fp[i].old_tclient.checksum_discard);
	nstats->rx_dropped = tmp + bp->net_stats_old.rx_dropped;

	nstats->tx_dropped = 0;

	nstats->multicast =
		bnx2x_hilo(&estats->total_multicast_packets_received_hi);

	nstats->collisions =
		bnx2x_hilo(&estats->tx_stat_etherstatscollisions_hi);

	nstats->rx_length_errors =
		bnx2x_hilo(&estats->rx_stat_etherstatsundersizepkts_hi) +
		bnx2x_hilo(&estats->etherstatsoverrsizepkts_hi);
	nstats->rx_over_errors = bnx2x_hilo(&estats->brb_drop_hi) +
				 bnx2x_hilo(&estats->brb_truncate_hi);
	nstats->rx_crc_errors =
		bnx2x_hilo(&estats->rx_stat_dot3statsfcserrors_hi);
	nstats->rx_frame_errors =
		bnx2x_hilo(&estats->rx_stat_dot3statsalignmenterrors_hi);
	nstats->rx_fifo_errors = bnx2x_hilo(&estats->no_buff_discard_hi);
	nstats->rx_missed_errors = 0;

	nstats->rx_errors = nstats->rx_length_errors +
			    nstats->rx_over_errors +
			    nstats->rx_crc_errors +
			    nstats->rx_frame_errors +
			    nstats->rx_fifo_errors +
			    nstats->rx_missed_errors;

	nstats->tx_aborted_errors =
		bnx2x_hilo(&estats->tx_stat_dot3statslatecollisions_hi) +
		bnx2x_hilo(&estats->tx_stat_dot3statsexcessivecollisions_hi);
	nstats->tx_carrier_errors =
		bnx2x_hilo(&estats->rx_stat_dot3statscarriersenseerrors_hi);
	nstats->tx_fifo_errors = 0;
	nstats->tx_heartbeat_errors = 0;
	nstats->tx_window_errors = 0;

	nstats->tx_errors = nstats->tx_aborted_errors +
			    nstats->tx_carrier_errors +
	    bnx2x_hilo(&estats->tx_stat_dot3statsinternalmactransmiterrors_hi);
}

static void bnx2x_drv_stats_update(struct bnx2x *bp)
{
	struct bnx2x_eth_stats *estats = &bp->eth_stats;
	int i;

	for_each_queue(bp, i) {
		struct bnx2x_eth_q_stats *qstats = &bp->fp[i].eth_q_stats;
		struct bnx2x_eth_q_stats_old *qstats_old =
						&bp->fp[i].eth_q_stats_old;

		UPDATE_ESTAT_QSTAT(driver_xoff);
		UPDATE_ESTAT_QSTAT(rx_err_discard_pkt);
		UPDATE_ESTAT_QSTAT(rx_skb_alloc_failed);
		UPDATE_ESTAT_QSTAT(hw_csum_err);
	}
}

static bool bnx2x_edebug_stats_stopped(struct bnx2x *bp)
{
	u32 val;

	if (SHMEM2_HAS(bp, edebug_driver_if[1])) {
		val = SHMEM2_RD(bp, edebug_driver_if[1]);

		if (val == EDEBUG_DRIVER_IF_OP_CODE_DISABLE_STAT)
			return true;
	}

	return false;
}

static void bnx2x_stats_update(struct bnx2x *bp)
{
	u32 *stats_comp = bnx2x_sp(bp, stats_comp);

	if (bnx2x_edebug_stats_stopped(bp))
		return;

	if (*stats_comp != DMAE_COMP_VAL)
		return;

	if (bp->port.pmf)
		bnx2x_hw_stats_update(bp);

	if (bnx2x_storm_stats_update(bp) && (bp->stats_pending++ == 3)) {
		BNX2X_ERR("storm stats were not updated for 3 times\n");
		bnx2x_panic();
		return;
	}

	bnx2x_net_stats_update(bp);
	bnx2x_drv_stats_update(bp);

	if (netif_msg_timer(bp)) {
		struct bnx2x_eth_stats *estats = &bp->eth_stats;
		int i, cos;

		netdev_dbg(bp->dev, "brb drops %u  brb truncate %u\n",
		       estats->brb_drop_lo, estats->brb_truncate_lo);

		for_each_eth_queue(bp, i) {
			struct bnx2x_fastpath *fp = &bp->fp[i];
			struct bnx2x_eth_q_stats *qstats = &fp->eth_q_stats;

			pr_debug("%s: rx usage(%4u)  *rx_cons_sb(%u)  rx pkt(%lu)  rx calls(%lu %lu)\n",
				 fp->name, (le16_to_cpu(*fp->rx_cons_sb) -
					    fp->rx_comp_cons),
				 le16_to_cpu(*fp->rx_cons_sb),
				 bnx2x_hilo(&qstats->
					    total_unicast_packets_received_hi),
				 fp->rx_calls, fp->rx_pkt);
		}

		for_each_eth_queue(bp, i) {
			struct bnx2x_fastpath *fp = &bp->fp[i];
			struct bnx2x_fp_txdata *txdata;
			struct bnx2x_eth_q_stats *qstats = &fp->eth_q_stats;
			struct netdev_queue *txq;

			pr_debug("%s: tx pkt(%lu) (Xoff events %u)",
				 fp->name,
				 bnx2x_hilo(
					 &qstats->total_unicast_packets_transmitted_hi),
				 qstats->driver_xoff);

			for_each_cos_in_tx_queue(fp, cos) {
				txdata = &fp->txdata[cos];
				txq = netdev_get_tx_queue(bp->dev,
						FP_COS_TO_TXQ(fp, cos));

				pr_debug("%d: tx avail(%4u)  *tx_cons_sb(%u)  tx calls (%lu)  %s\n",
					 cos,
					 bnx2x_tx_avail(bp, txdata),
					 le16_to_cpu(*txdata->tx_cons_sb),
					 txdata->tx_pkt,
					 (netif_tx_queue_stopped(txq) ?
					  "Xoff" : "Xon")
					);
			}
		}
	}

	bnx2x_hw_stats_post(bp);
	bnx2x_storm_stats_post(bp);
}

static void bnx2x_port_stats_stop(struct bnx2x *bp)
{
	struct dmae_command *dmae;
	u32 opcode;
	int loader_idx = PMF_DMAE_C(bp);
	u32 *stats_comp = bnx2x_sp(bp, stats_comp);

	bp->executer_idx = 0;

	opcode = bnx2x_dmae_opcode(bp, DMAE_SRC_PCI, DMAE_DST_GRC, false, 0);

	if (bp->port.port_stx) {

		dmae = bnx2x_sp(bp, dmae[bp->executer_idx++]);
		if (bp->func_stx)
			dmae->opcode = bnx2x_dmae_opcode_add_comp(
						opcode, DMAE_COMP_GRC);
		else
			dmae->opcode = bnx2x_dmae_opcode_add_comp(
						opcode, DMAE_COMP_PCI);

		dmae->src_addr_lo = U64_LO(bnx2x_sp_mapping(bp, port_stats));
		dmae->src_addr_hi = U64_HI(bnx2x_sp_mapping(bp, port_stats));
		dmae->dst_addr_lo = bp->port.port_stx >> 2;
		dmae->dst_addr_hi = 0;
		dmae->len = bnx2x_get_port_stats_dma_len(bp);
		if (bp->func_stx) {
			dmae->comp_addr_lo = dmae_reg_go_c[loader_idx] >> 2;
			dmae->comp_addr_hi = 0;
			dmae->comp_val = 1;
		} else {
			dmae->comp_addr_lo =
				U64_LO(bnx2x_sp_mapping(bp, stats_comp));
			dmae->comp_addr_hi =
				U64_HI(bnx2x_sp_mapping(bp, stats_comp));
			dmae->comp_val = DMAE_COMP_VAL;

			*stats_comp = 0;
		}
	}

	if (bp->func_stx) {

		dmae = bnx2x_sp(bp, dmae[bp->executer_idx++]);
		dmae->opcode =
			bnx2x_dmae_opcode_add_comp(opcode, DMAE_COMP_PCI);
		dmae->src_addr_lo = U64_LO(bnx2x_sp_mapping(bp, func_stats));
		dmae->src_addr_hi = U64_HI(bnx2x_sp_mapping(bp, func_stats));
		dmae->dst_addr_lo = bp->func_stx >> 2;
		dmae->dst_addr_hi = 0;
		dmae->len = sizeof(struct host_func_stats) >> 2;
		dmae->comp_addr_lo = U64_LO(bnx2x_sp_mapping(bp, stats_comp));
		dmae->comp_addr_hi = U64_HI(bnx2x_sp_mapping(bp, stats_comp));
		dmae->comp_val = DMAE_COMP_VAL;

		*stats_comp = 0;
	}
}

static void bnx2x_stats_stop(struct bnx2x *bp)
{
	int update = 0;

	bnx2x_stats_comp(bp);

	if (bp->port.pmf)
		update = (bnx2x_hw_stats_update(bp) == 0);

	update |= (bnx2x_storm_stats_update(bp) == 0);

	if (update) {
		bnx2x_net_stats_update(bp);

		if (bp->port.pmf)
			bnx2x_port_stats_stop(bp);

		bnx2x_hw_stats_post(bp);
		bnx2x_stats_comp(bp);
	}
}

static void bnx2x_stats_do_nothing(struct bnx2x *bp)
{
}

static const struct {
	void (*action)(struct bnx2x *bp);
	enum bnx2x_stats_state next_state;
} bnx2x_stats_stm[STATS_STATE_MAX][STATS_EVENT_MAX] = {
/* state	event	*/
{
/* DISABLED	PMF	*/ {bnx2x_stats_pmf_update, STATS_STATE_DISABLED},
/*		LINK_UP	*/ {bnx2x_stats_start,      STATS_STATE_ENABLED},
/*		UPDATE	*/ {bnx2x_stats_do_nothing, STATS_STATE_DISABLED},
/*		STOP	*/ {bnx2x_stats_do_nothing, STATS_STATE_DISABLED}
},
{
/* ENABLED	PMF	*/ {bnx2x_stats_pmf_start,  STATS_STATE_ENABLED},
/*		LINK_UP	*/ {bnx2x_stats_restart,    STATS_STATE_ENABLED},
/*		UPDATE	*/ {bnx2x_stats_update,     STATS_STATE_ENABLED},
/*		STOP	*/ {bnx2x_stats_stop,       STATS_STATE_DISABLED}
}
};

void bnx2x_stats_handle(struct bnx2x *bp, enum bnx2x_stats_event event)
{
	enum bnx2x_stats_state state;
	if (unlikely(bp->panic))
		return;

	spin_lock_bh(&bp->stats_lock);
	state = bp->stats_state;
	bp->stats_state = bnx2x_stats_stm[state][event].next_state;
	spin_unlock_bh(&bp->stats_lock);

	bnx2x_stats_stm[state][event].action(bp);

	if ((event != STATS_EVENT_UPDATE) || netif_msg_timer(bp))
		DP(BNX2X_MSG_STATS, "state %d -> event %d -> state %d\n",
		   state, event, bp->stats_state);
}

static void bnx2x_port_stats_base_init(struct bnx2x *bp)
{
	struct dmae_command *dmae;
	u32 *stats_comp = bnx2x_sp(bp, stats_comp);

	/* sanity */
	if (!bp->port.pmf || !bp->port.port_stx) {
		BNX2X_ERR("BUG!\n");
		return;
	}

	bp->executer_idx = 0;

	dmae = bnx2x_sp(bp, dmae[bp->executer_idx++]);
	dmae->opcode = bnx2x_dmae_opcode(bp, DMAE_SRC_PCI, DMAE_DST_GRC,
					 true, DMAE_COMP_PCI);
	dmae->src_addr_lo = U64_LO(bnx2x_sp_mapping(bp, port_stats));
	dmae->src_addr_hi = U64_HI(bnx2x_sp_mapping(bp, port_stats));
	dmae->dst_addr_lo = bp->port.port_stx >> 2;
	dmae->dst_addr_hi = 0;
	dmae->len = bnx2x_get_port_stats_dma_len(bp);
	dmae->comp_addr_lo = U64_LO(bnx2x_sp_mapping(bp, stats_comp));
	dmae->comp_addr_hi = U64_HI(bnx2x_sp_mapping(bp, stats_comp));
	dmae->comp_val = DMAE_COMP_VAL;

	*stats_comp = 0;
	bnx2x_hw_stats_post(bp);
	bnx2x_stats_comp(bp);
}

static void bnx2x_func_stats_base_update(struct bnx2x *bp)
{
	struct dmae_command *dmae = &bp->stats_dmae;
	u32 *stats_comp = bnx2x_sp(bp, stats_comp);

	/* sanity */
	if (!bp->func_stx) {
		BNX2X_ERR("BUG!\n");
		return;
	}

	bp->executer_idx = 0;
	memset(dmae, 0, sizeof(struct dmae_command));

	dmae->opcode = bnx2x_dmae_opcode(bp, DMAE_SRC_GRC, DMAE_DST_PCI,
					 true, DMAE_COMP_PCI);
	dmae->src_addr_lo = bp->func_stx >> 2;
	dmae->src_addr_hi = 0;
	dmae->dst_addr_lo = U64_LO(bnx2x_sp_mapping(bp, func_stats));
	dmae->dst_addr_hi = U64_HI(bnx2x_sp_mapping(bp, func_stats));
	dmae->len = sizeof(struct host_func_stats) >> 2;
	dmae->comp_addr_lo = U64_LO(bnx2x_sp_mapping(bp, stats_comp));
	dmae->comp_addr_hi = U64_HI(bnx2x_sp_mapping(bp, stats_comp));
	dmae->comp_val = DMAE_COMP_VAL;

	*stats_comp = 0;
	bnx2x_hw_stats_post(bp);
	bnx2x_stats_comp(bp);
}

/**
 * This function will prepare the statistics ramrod data the way
 * we will only have to increment the statistics counter and
 * send the ramrod each time we have to.
 *
 * @param bp
 */
static inline void bnx2x_prep_fw_stats_req(struct bnx2x *bp)
{
	int i;
	int first_queue_query_index;
	struct stats_query_header *stats_hdr = &bp->fw_stats_req->hdr;

	dma_addr_t cur_data_offset;
	struct stats_query_entry *cur_query_entry;

	stats_hdr->cmd_num = bp->fw_stats_num;
	stats_hdr->drv_stats_counter = 0;

	/* storm_counters struct contains the counters of completed
	 * statistics requests per storm which are incremented by FW
	 * each time it completes hadning a statistics ramrod. We will
	 * check these counters in the timer handler and discard a
	 * (statistics) ramrod completion.
	 */
	cur_data_offset = bp->fw_stats_data_mapping +
		offsetof(struct bnx2x_fw_stats_data, storm_counters);

	stats_hdr->stats_counters_addrs.hi =
		cpu_to_le32(U64_HI(cur_data_offset));
	stats_hdr->stats_counters_addrs.lo =
		cpu_to_le32(U64_LO(cur_data_offset));

	/* prepare to the first stats ramrod (will be completed with
	 * the counters equal to zero) - init counters to somethig different.
	 */
	memset(&bp->fw_stats_data->storm_counters, 0xff,
	       sizeof(struct stats_counter));

	/**** Port FW statistics data ****/
	cur_data_offset = bp->fw_stats_data_mapping +
		offsetof(struct bnx2x_fw_stats_data, port);

	cur_query_entry = &bp->fw_stats_req->query[BNX2X_PORT_QUERY_IDX];

	cur_query_entry->kind = STATS_TYPE_PORT;
	/* For port query index is a DONT CARE */
	cur_query_entry->index = BP_PORT(bp);
	/* For port query funcID is a DONT CARE */
	cur_query_entry->funcID = cpu_to_le16(BP_FUNC(bp));
	cur_query_entry->address.hi = cpu_to_le32(U64_HI(cur_data_offset));
	cur_query_entry->address.lo = cpu_to_le32(U64_LO(cur_data_offset));

	/**** PF FW statistics data ****/
	cur_data_offset = bp->fw_stats_data_mapping +
		offsetof(struct bnx2x_fw_stats_data, pf);

	cur_query_entry = &bp->fw_stats_req->query[BNX2X_PF_QUERY_IDX];

	cur_query_entry->kind = STATS_TYPE_PF;
	/* For PF query index is a DONT CARE */
	cur_query_entry->index = BP_PORT(bp);
	cur_query_entry->funcID = cpu_to_le16(BP_FUNC(bp));
	cur_query_entry->address.hi = cpu_to_le32(U64_HI(cur_data_offset));
	cur_query_entry->address.lo = cpu_to_le32(U64_LO(cur_data_offset));

	/**** FCoE FW statistics data ****/
	if (!NO_FCOE(bp)) {
		cur_data_offset = bp->fw_stats_data_mapping +
			offsetof(struct bnx2x_fw_stats_data, fcoe);

		cur_query_entry =
			&bp->fw_stats_req->query[BNX2X_FCOE_QUERY_IDX];

		cur_query_entry->kind = STATS_TYPE_FCOE;
		/* For FCoE query index is a DONT CARE */
		cur_query_entry->index = BP_PORT(bp);
		cur_query_entry->funcID = cpu_to_le16(BP_FUNC(bp));
		cur_query_entry->address.hi =
			cpu_to_le32(U64_HI(cur_data_offset));
		cur_query_entry->address.lo =
			cpu_to_le32(U64_LO(cur_data_offset));
	}

	/**** Clients' queries ****/
	cur_data_offset = bp->fw_stats_data_mapping +
		offsetof(struct bnx2x_fw_stats_data, queue_stats);

	/* first queue query index depends whether FCoE offloaded request will
	 * be included in the ramrod
	 */
	if (!NO_FCOE(bp))
		first_queue_query_index = BNX2X_FIRST_QUEUE_QUERY_IDX;
	else
		first_queue_query_index = BNX2X_FIRST_QUEUE_QUERY_IDX - 1;

	for_each_eth_queue(bp, i) {
		cur_query_entry =
			&bp->fw_stats_req->
					query[first_queue_query_index + i];

		cur_query_entry->kind = STATS_TYPE_QUEUE;
		cur_query_entry->index = bnx2x_stats_id(&bp->fp[i]);
		cur_query_entry->funcID = cpu_to_le16(BP_FUNC(bp));
		cur_query_entry->address.hi =
			cpu_to_le32(U64_HI(cur_data_offset));
		cur_query_entry->address.lo =
			cpu_to_le32(U64_LO(cur_data_offset));

		cur_data_offset += sizeof(struct per_queue_stats);
	}

	/* add FCoE queue query if needed */
	if (!NO_FCOE(bp)) {
		cur_query_entry =
			&bp->fw_stats_req->
					query[first_queue_query_index + i];

		cur_query_entry->kind = STATS_TYPE_QUEUE;
		cur_query_entry->index = bnx2x_stats_id(&bp->fp[FCOE_IDX]);
		cur_query_entry->funcID = cpu_to_le16(BP_FUNC(bp));
		cur_query_entry->address.hi =
			cpu_to_le32(U64_HI(cur_data_offset));
		cur_query_entry->address.lo =
			cpu_to_le32(U64_LO(cur_data_offset));
	}
}

void bnx2x_stats_init(struct bnx2x *bp)
{
	int /*abs*/port = BP_PORT(bp);
	int mb_idx = BP_FW_MB_IDX(bp);
	int i;

	bp->stats_pending = 0;
	bp->executer_idx = 0;
	bp->stats_counter = 0;

	/* port and func stats for management */
	if (!BP_NOMCP(bp)) {
		bp->port.port_stx = SHMEM_RD(bp, port_mb[port].port_stx);
		bp->func_stx = SHMEM_RD(bp, func_mb[mb_idx].fw_mb_param);

	} else {
		bp->port.port_stx = 0;
		bp->func_stx = 0;
	}
	DP(BNX2X_MSG_STATS, "port_stx 0x%x  func_stx 0x%x\n",
	   bp->port.port_stx, bp->func_stx);

	/* pmf should retrieve port statistics from SP on a non-init*/
	if (!bp->stats_init && bp->port.pmf && bp->port.port_stx)
		bnx2x_stats_handle(bp, STATS_EVENT_PMF);

	port = BP_PORT(bp);
	/* port stats */
	memset(&(bp->port.old_nig_stats), 0, sizeof(struct nig_stats));
	bp->port.old_nig_stats.brb_discard =
			REG_RD(bp, NIG_REG_STAT0_BRB_DISCARD + port*0x38);
	bp->port.old_nig_stats.brb_truncate =
			REG_RD(bp, NIG_REG_STAT0_BRB_TRUNCATE + port*0x38);
	if (!CHIP_IS_E3(bp)) {
		REG_RD_DMAE(bp, NIG_REG_STAT0_EGRESS_MAC_PKT0 + port*0x50,
			    &(bp->port.old_nig_stats.egress_mac_pkt0_lo), 2);
		REG_RD_DMAE(bp, NIG_REG_STAT0_EGRESS_MAC_PKT1 + port*0x50,
			    &(bp->port.old_nig_stats.egress_mac_pkt1_lo), 2);
	}

	/* function stats */
	for_each_queue(bp, i) {
		struct bnx2x_fastpath *fp = &bp->fp[i];

		memset(&fp->old_tclient, 0, sizeof(fp->old_tclient));
		memset(&fp->old_uclient, 0, sizeof(fp->old_uclient));
		memset(&fp->old_xclient, 0, sizeof(fp->old_xclient));
		if (bp->stats_init) {
			memset(&fp->eth_q_stats, 0, sizeof(fp->eth_q_stats));
			memset(&fp->eth_q_stats_old, 0,
			       sizeof(fp->eth_q_stats_old));
		}
	}

	/* Prepare statistics ramrod data */
	bnx2x_prep_fw_stats_req(bp);

	memset(&bp->dev->stats, 0, sizeof(bp->dev->stats));
	if (bp->stats_init) {
		memset(&bp->net_stats_old, 0, sizeof(bp->net_stats_old));
		memset(&bp->fw_stats_old, 0, sizeof(bp->fw_stats_old));
		memset(&bp->eth_stats_old, 0, sizeof(bp->eth_stats_old));
		memset(&bp->eth_stats, 0, sizeof(bp->eth_stats));

		/* Clean SP from previous statistics */
		if (bp->func_stx) {
			memset(bnx2x_sp(bp, func_stats), 0,
			       sizeof(struct host_func_stats));
			bnx2x_func_stats_init(bp);
			bnx2x_hw_stats_post(bp);
			bnx2x_stats_comp(bp);
		}
	}

	bp->stats_state = STATS_STATE_DISABLED;

	if (bp->port.pmf && bp->port.port_stx)
		bnx2x_port_stats_base_init(bp);

	/* On a non-init, retrieve previous statistics from SP */
	if (!bp->stats_init && bp->func_stx)
		bnx2x_func_stats_base_update(bp);

	/* mark the end of statistics initializiation */
	bp->stats_init = false;
}

void bnx2x_save_statistics(struct bnx2x *bp)
{
	int i;
	struct net_device_stats *nstats = &bp->dev->stats;

	/* save queue statistics */
	for_each_eth_queue(bp, i) {
		struct bnx2x_fastpath *fp = &bp->fp[i];
		struct bnx2x_eth_q_stats *qstats = &fp->eth_q_stats;
		struct bnx2x_eth_q_stats_old *qstats_old = &fp->eth_q_stats_old;

		UPDATE_QSTAT_OLD(total_unicast_bytes_received_hi);
		UPDATE_QSTAT_OLD(total_unicast_bytes_received_lo);
		UPDATE_QSTAT_OLD(total_broadcast_bytes_received_hi);
		UPDATE_QSTAT_OLD(total_broadcast_bytes_received_lo);
		UPDATE_QSTAT_OLD(total_multicast_bytes_received_hi);
		UPDATE_QSTAT_OLD(total_multicast_bytes_received_lo);
		UPDATE_QSTAT_OLD(total_unicast_bytes_transmitted_hi);
		UPDATE_QSTAT_OLD(total_unicast_bytes_transmitted_lo);
		UPDATE_QSTAT_OLD(total_broadcast_bytes_transmitted_hi);
		UPDATE_QSTAT_OLD(total_broadcast_bytes_transmitted_lo);
		UPDATE_QSTAT_OLD(total_multicast_bytes_transmitted_hi);
		UPDATE_QSTAT_OLD(total_multicast_bytes_transmitted_lo);
		UPDATE_QSTAT_OLD(total_tpa_bytes_hi);
		UPDATE_QSTAT_OLD(total_tpa_bytes_lo);
	}

	/* save net_device_stats statistics */
	bp->net_stats_old.rx_dropped = nstats->rx_dropped;

	/* store port firmware statistics */
	if (bp->port.pmf && IS_MF(bp)) {
		struct bnx2x_eth_stats *estats = &bp->eth_stats;
		struct bnx2x_fw_port_stats_old *fwstats = &bp->fw_stats_old;
		UPDATE_FW_STAT_OLD(mac_filter_discard);
		UPDATE_FW_STAT_OLD(mf_tag_discard);
		UPDATE_FW_STAT_OLD(brb_truncate_discard);
		UPDATE_FW_STAT_OLD(mac_discard);
	}
}<|MERGE_RESOLUTION|>--- conflicted
+++ resolved
@@ -1005,17 +1005,10 @@
 	       estats->total_bytes_received_lo,
 	       estats->rx_stat_ifhcinbadoctets_lo);
 
-<<<<<<< HEAD
 	ADD_64(estats->total_bytes_received_hi,
-	       tfunc->rcv_error_bytes.hi,
+	       le32_to_cpu(tfunc->rcv_error_bytes.hi),
 	       estats->total_bytes_received_lo,
-	       tfunc->rcv_error_bytes.lo);
-=======
-	ADD_64(fstats->total_bytes_received_hi,
-	       le32_to_cpu(tfunc->rcv_error_bytes.hi),
-	       fstats->total_bytes_received_lo,
 	       le32_to_cpu(tfunc->rcv_error_bytes.lo));
->>>>>>> b01543df
 
 	ADD_64(estats->error_bytes_received_hi,
 	       le32_to_cpu(tfunc->rcv_error_bytes.hi),

--- conflicted
+++ resolved
@@ -1078,12 +1078,8 @@
 	if (id != QCA8K_ID_QCA8337)
 		return -ENODEV;
 
-<<<<<<< HEAD
-	priv->ds = dsa_switch_alloc(&mdiodev->dev, QCA8K_NUM_PORTS);
-=======
 	priv->ds = devm_kzalloc(&mdiodev->dev, sizeof(*priv->ds),
 				QCA8K_NUM_PORTS);
->>>>>>> b08baef0
 	if (!priv->ds)
 		return -ENOMEM;
 

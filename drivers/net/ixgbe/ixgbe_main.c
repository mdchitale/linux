/*******************************************************************************

  Intel 10 Gigabit PCI Express Linux driver
  Copyright(c) 1999 - 2011 Intel Corporation.

  This program is free software; you can redistribute it and/or modify it
  under the terms and conditions of the GNU General Public License,
  version 2, as published by the Free Software Foundation.

  This program is distributed in the hope it will be useful, but WITHOUT
  ANY WARRANTY; without even the implied warranty of MERCHANTABILITY or
  FITNESS FOR A PARTICULAR PURPOSE.  See the GNU General Public License for
  more details.

  You should have received a copy of the GNU General Public License along with
  this program; if not, write to the Free Software Foundation, Inc.,
  51 Franklin St - Fifth Floor, Boston, MA 02110-1301 USA.

  The full GNU General Public License is included in this distribution in
  the file called "COPYING".

  Contact Information:
  e1000-devel Mailing List <e1000-devel@lists.sourceforge.net>
  Intel Corporation, 5200 N.E. Elam Young Parkway, Hillsboro, OR 97124-6497

*******************************************************************************/

#include <linux/types.h>
#include <linux/module.h>
#include <linux/pci.h>
#include <linux/netdevice.h>
#include <linux/vmalloc.h>
#include <linux/string.h>
#include <linux/in.h>
#include <linux/ip.h>
#include <linux/tcp.h>
#include <linux/pkt_sched.h>
#include <linux/ipv6.h>
#include <linux/slab.h>
#include <net/checksum.h>
#include <net/ip6_checksum.h>
#include <linux/ethtool.h>
#include <linux/if_vlan.h>
#include <linux/prefetch.h>
#include <scsi/fc/fc_fcoe.h>

#include "ixgbe.h"
#include "ixgbe_common.h"
#include "ixgbe_dcb_82599.h"
#include "ixgbe_sriov.h"

char ixgbe_driver_name[] = "ixgbe";
static const char ixgbe_driver_string[] =
			      "Intel(R) 10 Gigabit PCI Express Network Driver";
#define MAJ 3
#define MIN 3
#define BUILD 8
#define KFIX 2
#define DRV_VERSION __stringify(MAJ) "." __stringify(MIN) "." \
	__stringify(BUILD) "-k" __stringify(KFIX)
const char ixgbe_driver_version[] = DRV_VERSION;
static const char ixgbe_copyright[] =
				"Copyright (c) 1999-2011 Intel Corporation.";

static const struct ixgbe_info *ixgbe_info_tbl[] = {
	[board_82598] = &ixgbe_82598_info,
	[board_82599] = &ixgbe_82599_info,
	[board_X540] = &ixgbe_X540_info,
};

/* ixgbe_pci_tbl - PCI Device ID Table
 *
 * Wildcard entries (PCI_ANY_ID) should come last
 * Last entry must be all 0s
 *
 * { Vendor ID, Device ID, SubVendor ID, SubDevice ID,
 *   Class, Class Mask, private data (not used) }
 */
static DEFINE_PCI_DEVICE_TABLE(ixgbe_pci_tbl) = {
	{PCI_VDEVICE(INTEL, IXGBE_DEV_ID_82598),
	 board_82598 },
	{PCI_VDEVICE(INTEL, IXGBE_DEV_ID_82598AF_DUAL_PORT),
	 board_82598 },
	{PCI_VDEVICE(INTEL, IXGBE_DEV_ID_82598AF_SINGLE_PORT),
	 board_82598 },
	{PCI_VDEVICE(INTEL, IXGBE_DEV_ID_82598AT),
	 board_82598 },
	{PCI_VDEVICE(INTEL, IXGBE_DEV_ID_82598AT2),
	 board_82598 },
	{PCI_VDEVICE(INTEL, IXGBE_DEV_ID_82598EB_CX4),
	 board_82598 },
	{PCI_VDEVICE(INTEL, IXGBE_DEV_ID_82598_CX4_DUAL_PORT),
	 board_82598 },
	{PCI_VDEVICE(INTEL, IXGBE_DEV_ID_82598_DA_DUAL_PORT),
	 board_82598 },
	{PCI_VDEVICE(INTEL, IXGBE_DEV_ID_82598_SR_DUAL_PORT_EM),
	 board_82598 },
	{PCI_VDEVICE(INTEL, IXGBE_DEV_ID_82598EB_XF_LR),
	 board_82598 },
	{PCI_VDEVICE(INTEL, IXGBE_DEV_ID_82598EB_SFP_LOM),
	 board_82598 },
	{PCI_VDEVICE(INTEL, IXGBE_DEV_ID_82598_BX),
	 board_82598 },
	{PCI_VDEVICE(INTEL, IXGBE_DEV_ID_82599_KX4),
	 board_82599 },
	{PCI_VDEVICE(INTEL, IXGBE_DEV_ID_82599_XAUI_LOM),
	 board_82599 },
	{PCI_VDEVICE(INTEL, IXGBE_DEV_ID_82599_KR),
	 board_82599 },
	{PCI_VDEVICE(INTEL, IXGBE_DEV_ID_82599_SFP),
	 board_82599 },
	{PCI_VDEVICE(INTEL, IXGBE_DEV_ID_82599_SFP_EM),
	 board_82599 },
	{PCI_VDEVICE(INTEL, IXGBE_DEV_ID_82599_KX4_MEZZ),
	 board_82599 },
	{PCI_VDEVICE(INTEL, IXGBE_DEV_ID_82599_CX4),
	 board_82599 },
	{PCI_VDEVICE(INTEL, IXGBE_DEV_ID_82599_BACKPLANE_FCOE),
	 board_82599 },
	{PCI_VDEVICE(INTEL, IXGBE_DEV_ID_82599_SFP_FCOE),
	 board_82599 },
	{PCI_VDEVICE(INTEL, IXGBE_DEV_ID_82599_T3_LOM),
	 board_82599 },
	{PCI_VDEVICE(INTEL, IXGBE_DEV_ID_82599_COMBO_BACKPLANE),
	 board_82599 },
	{PCI_VDEVICE(INTEL, IXGBE_DEV_ID_X540T),
	 board_X540 },
	{PCI_VDEVICE(INTEL, IXGBE_DEV_ID_82599_SFP_SF2),
	 board_82599 },
	{PCI_VDEVICE(INTEL, IXGBE_DEV_ID_82599_LS),
	 board_82599 },

	/* required last entry */
	{0, }
};
MODULE_DEVICE_TABLE(pci, ixgbe_pci_tbl);

#ifdef CONFIG_IXGBE_DCA
static int ixgbe_notify_dca(struct notifier_block *, unsigned long event,
			    void *p);
static struct notifier_block dca_notifier = {
	.notifier_call = ixgbe_notify_dca,
	.next          = NULL,
	.priority      = 0
};
#endif

#ifdef CONFIG_PCI_IOV
static unsigned int max_vfs;
module_param(max_vfs, uint, 0);
MODULE_PARM_DESC(max_vfs,
		 "Maximum number of virtual functions to allocate per physical function");
#endif /* CONFIG_PCI_IOV */

MODULE_AUTHOR("Intel Corporation, <linux.nics@intel.com>");
MODULE_DESCRIPTION("Intel(R) 10 Gigabit PCI Express Network Driver");
MODULE_LICENSE("GPL");
MODULE_VERSION(DRV_VERSION);

#define DEFAULT_DEBUG_LEVEL_SHIFT 3

static inline void ixgbe_disable_sriov(struct ixgbe_adapter *adapter)
{
	struct ixgbe_hw *hw = &adapter->hw;
	u32 gcr;
	u32 gpie;
	u32 vmdctl;

#ifdef CONFIG_PCI_IOV
	/* disable iov and allow time for transactions to clear */
	pci_disable_sriov(adapter->pdev);
#endif

	/* turn off device IOV mode */
	gcr = IXGBE_READ_REG(hw, IXGBE_GCR_EXT);
	gcr &= ~(IXGBE_GCR_EXT_SRIOV);
	IXGBE_WRITE_REG(hw, IXGBE_GCR_EXT, gcr);
	gpie = IXGBE_READ_REG(hw, IXGBE_GPIE);
	gpie &= ~IXGBE_GPIE_VTMODE_MASK;
	IXGBE_WRITE_REG(hw, IXGBE_GPIE, gpie);

	/* set default pool back to 0 */
	vmdctl = IXGBE_READ_REG(hw, IXGBE_VT_CTL);
	vmdctl &= ~IXGBE_VT_CTL_POOL_MASK;
	IXGBE_WRITE_REG(hw, IXGBE_VT_CTL, vmdctl);

	/* take a breather then clean up driver data */
	msleep(100);

	kfree(adapter->vfinfo);
	adapter->vfinfo = NULL;

	adapter->num_vfs = 0;
	adapter->flags &= ~IXGBE_FLAG_SRIOV_ENABLED;
}

static void ixgbe_service_event_schedule(struct ixgbe_adapter *adapter)
{
	if (!test_bit(__IXGBE_DOWN, &adapter->state) &&
	    !test_and_set_bit(__IXGBE_SERVICE_SCHED, &adapter->state))
		schedule_work(&adapter->service_task);
}

static void ixgbe_service_event_complete(struct ixgbe_adapter *adapter)
{
	BUG_ON(!test_bit(__IXGBE_SERVICE_SCHED, &adapter->state));

	/* flush memory to make sure state is correct before next watchog */
	smp_mb__before_clear_bit();
	clear_bit(__IXGBE_SERVICE_SCHED, &adapter->state);
}

struct ixgbe_reg_info {
	u32 ofs;
	char *name;
};

static const struct ixgbe_reg_info ixgbe_reg_info_tbl[] = {

	/* General Registers */
	{IXGBE_CTRL, "CTRL"},
	{IXGBE_STATUS, "STATUS"},
	{IXGBE_CTRL_EXT, "CTRL_EXT"},

	/* Interrupt Registers */
	{IXGBE_EICR, "EICR"},

	/* RX Registers */
	{IXGBE_SRRCTL(0), "SRRCTL"},
	{IXGBE_DCA_RXCTRL(0), "DRXCTL"},
	{IXGBE_RDLEN(0), "RDLEN"},
	{IXGBE_RDH(0), "RDH"},
	{IXGBE_RDT(0), "RDT"},
	{IXGBE_RXDCTL(0), "RXDCTL"},
	{IXGBE_RDBAL(0), "RDBAL"},
	{IXGBE_RDBAH(0), "RDBAH"},

	/* TX Registers */
	{IXGBE_TDBAL(0), "TDBAL"},
	{IXGBE_TDBAH(0), "TDBAH"},
	{IXGBE_TDLEN(0), "TDLEN"},
	{IXGBE_TDH(0), "TDH"},
	{IXGBE_TDT(0), "TDT"},
	{IXGBE_TXDCTL(0), "TXDCTL"},

	/* List Terminator */
	{}
};


/*
 * ixgbe_regdump - register printout routine
 */
static void ixgbe_regdump(struct ixgbe_hw *hw, struct ixgbe_reg_info *reginfo)
{
	int i = 0, j = 0;
	char rname[16];
	u32 regs[64];

	switch (reginfo->ofs) {
	case IXGBE_SRRCTL(0):
		for (i = 0; i < 64; i++)
			regs[i] = IXGBE_READ_REG(hw, IXGBE_SRRCTL(i));
		break;
	case IXGBE_DCA_RXCTRL(0):
		for (i = 0; i < 64; i++)
			regs[i] = IXGBE_READ_REG(hw, IXGBE_DCA_RXCTRL(i));
		break;
	case IXGBE_RDLEN(0):
		for (i = 0; i < 64; i++)
			regs[i] = IXGBE_READ_REG(hw, IXGBE_RDLEN(i));
		break;
	case IXGBE_RDH(0):
		for (i = 0; i < 64; i++)
			regs[i] = IXGBE_READ_REG(hw, IXGBE_RDH(i));
		break;
	case IXGBE_RDT(0):
		for (i = 0; i < 64; i++)
			regs[i] = IXGBE_READ_REG(hw, IXGBE_RDT(i));
		break;
	case IXGBE_RXDCTL(0):
		for (i = 0; i < 64; i++)
			regs[i] = IXGBE_READ_REG(hw, IXGBE_RXDCTL(i));
		break;
	case IXGBE_RDBAL(0):
		for (i = 0; i < 64; i++)
			regs[i] = IXGBE_READ_REG(hw, IXGBE_RDBAL(i));
		break;
	case IXGBE_RDBAH(0):
		for (i = 0; i < 64; i++)
			regs[i] = IXGBE_READ_REG(hw, IXGBE_RDBAH(i));
		break;
	case IXGBE_TDBAL(0):
		for (i = 0; i < 64; i++)
			regs[i] = IXGBE_READ_REG(hw, IXGBE_TDBAL(i));
		break;
	case IXGBE_TDBAH(0):
		for (i = 0; i < 64; i++)
			regs[i] = IXGBE_READ_REG(hw, IXGBE_TDBAH(i));
		break;
	case IXGBE_TDLEN(0):
		for (i = 0; i < 64; i++)
			regs[i] = IXGBE_READ_REG(hw, IXGBE_TDLEN(i));
		break;
	case IXGBE_TDH(0):
		for (i = 0; i < 64; i++)
			regs[i] = IXGBE_READ_REG(hw, IXGBE_TDH(i));
		break;
	case IXGBE_TDT(0):
		for (i = 0; i < 64; i++)
			regs[i] = IXGBE_READ_REG(hw, IXGBE_TDT(i));
		break;
	case IXGBE_TXDCTL(0):
		for (i = 0; i < 64; i++)
			regs[i] = IXGBE_READ_REG(hw, IXGBE_TXDCTL(i));
		break;
	default:
		pr_info("%-15s %08x\n", reginfo->name,
			IXGBE_READ_REG(hw, reginfo->ofs));
		return;
	}

	for (i = 0; i < 8; i++) {
		snprintf(rname, 16, "%s[%d-%d]", reginfo->name, i*8, i*8+7);
		pr_err("%-15s", rname);
		for (j = 0; j < 8; j++)
			pr_cont(" %08x", regs[i*8+j]);
		pr_cont("\n");
	}

}

/*
 * ixgbe_dump - Print registers, tx-rings and rx-rings
 */
static void ixgbe_dump(struct ixgbe_adapter *adapter)
{
	struct net_device *netdev = adapter->netdev;
	struct ixgbe_hw *hw = &adapter->hw;
	struct ixgbe_reg_info *reginfo;
	int n = 0;
	struct ixgbe_ring *tx_ring;
	struct ixgbe_tx_buffer *tx_buffer_info;
	union ixgbe_adv_tx_desc *tx_desc;
	struct my_u0 { u64 a; u64 b; } *u0;
	struct ixgbe_ring *rx_ring;
	union ixgbe_adv_rx_desc *rx_desc;
	struct ixgbe_rx_buffer *rx_buffer_info;
	u32 staterr;
	int i = 0;

	if (!netif_msg_hw(adapter))
		return;

	/* Print netdevice Info */
	if (netdev) {
		dev_info(&adapter->pdev->dev, "Net device Info\n");
		pr_info("Device Name     state            "
			"trans_start      last_rx\n");
		pr_info("%-15s %016lX %016lX %016lX\n",
			netdev->name,
			netdev->state,
			netdev->trans_start,
			netdev->last_rx);
	}

	/* Print Registers */
	dev_info(&adapter->pdev->dev, "Register Dump\n");
	pr_info(" Register Name   Value\n");
	for (reginfo = (struct ixgbe_reg_info *)ixgbe_reg_info_tbl;
	     reginfo->name; reginfo++) {
		ixgbe_regdump(hw, reginfo);
	}

	/* Print TX Ring Summary */
	if (!netdev || !netif_running(netdev))
		goto exit;

	dev_info(&adapter->pdev->dev, "TX Rings Summary\n");
	pr_info("Queue [NTU] [NTC] [bi(ntc)->dma  ] leng ntw timestamp\n");
	for (n = 0; n < adapter->num_tx_queues; n++) {
		tx_ring = adapter->tx_ring[n];
		tx_buffer_info =
			&tx_ring->tx_buffer_info[tx_ring->next_to_clean];
		pr_info(" %5d %5X %5X %016llX %04X %3X %016llX\n",
			   n, tx_ring->next_to_use, tx_ring->next_to_clean,
			   (u64)tx_buffer_info->dma,
			   tx_buffer_info->length,
			   tx_buffer_info->next_to_watch,
			   (u64)tx_buffer_info->time_stamp);
	}

	/* Print TX Rings */
	if (!netif_msg_tx_done(adapter))
		goto rx_ring_summary;

	dev_info(&adapter->pdev->dev, "TX Rings Dump\n");

	/* Transmit Descriptor Formats
	 *
	 * Advanced Transmit Descriptor
	 *   +--------------------------------------------------------------+
	 * 0 |         Buffer Address [63:0]                                |
	 *   +--------------------------------------------------------------+
	 * 8 |  PAYLEN  | PORTS  | IDX | STA | DCMD  |DTYP |  RSV |  DTALEN |
	 *   +--------------------------------------------------------------+
	 *   63       46 45    40 39 36 35 32 31   24 23 20 19              0
	 */

	for (n = 0; n < adapter->num_tx_queues; n++) {
		tx_ring = adapter->tx_ring[n];
		pr_info("------------------------------------\n");
		pr_info("TX QUEUE INDEX = %d\n", tx_ring->queue_index);
		pr_info("------------------------------------\n");
		pr_info("T [desc]     [address 63:0  ] "
			"[PlPOIdStDDt Ln] [bi->dma       ] "
			"leng  ntw timestamp        bi->skb\n");

		for (i = 0; tx_ring->desc && (i < tx_ring->count); i++) {
			tx_desc = IXGBE_TX_DESC_ADV(tx_ring, i);
			tx_buffer_info = &tx_ring->tx_buffer_info[i];
			u0 = (struct my_u0 *)tx_desc;
			pr_info("T [0x%03X]    %016llX %016llX %016llX"
				" %04X  %3X %016llX %p", i,
				le64_to_cpu(u0->a),
				le64_to_cpu(u0->b),
				(u64)tx_buffer_info->dma,
				tx_buffer_info->length,
				tx_buffer_info->next_to_watch,
				(u64)tx_buffer_info->time_stamp,
				tx_buffer_info->skb);
			if (i == tx_ring->next_to_use &&
				i == tx_ring->next_to_clean)
				pr_cont(" NTC/U\n");
			else if (i == tx_ring->next_to_use)
				pr_cont(" NTU\n");
			else if (i == tx_ring->next_to_clean)
				pr_cont(" NTC\n");
			else
				pr_cont("\n");

			if (netif_msg_pktdata(adapter) &&
				tx_buffer_info->dma != 0)
				print_hex_dump(KERN_INFO, "",
					DUMP_PREFIX_ADDRESS, 16, 1,
					phys_to_virt(tx_buffer_info->dma),
					tx_buffer_info->length, true);
		}
	}

	/* Print RX Rings Summary */
rx_ring_summary:
	dev_info(&adapter->pdev->dev, "RX Rings Summary\n");
	pr_info("Queue [NTU] [NTC]\n");
	for (n = 0; n < adapter->num_rx_queues; n++) {
		rx_ring = adapter->rx_ring[n];
		pr_info("%5d %5X %5X\n",
			n, rx_ring->next_to_use, rx_ring->next_to_clean);
	}

	/* Print RX Rings */
	if (!netif_msg_rx_status(adapter))
		goto exit;

	dev_info(&adapter->pdev->dev, "RX Rings Dump\n");

	/* Advanced Receive Descriptor (Read) Format
	 *    63                                           1        0
	 *    +-----------------------------------------------------+
	 *  0 |       Packet Buffer Address [63:1]           |A0/NSE|
	 *    +----------------------------------------------+------+
	 *  8 |       Header Buffer Address [63:1]           |  DD  |
	 *    +-----------------------------------------------------+
	 *
	 *
	 * Advanced Receive Descriptor (Write-Back) Format
	 *
	 *   63       48 47    32 31  30      21 20 16 15   4 3     0
	 *   +------------------------------------------------------+
	 * 0 | Packet     IP     |SPH| HDR_LEN   | RSV|Packet|  RSS |
	 *   | Checksum   Ident  |   |           |    | Type | Type |
	 *   +------------------------------------------------------+
	 * 8 | VLAN Tag | Length | Extended Error | Extended Status |
	 *   +------------------------------------------------------+
	 *   63       48 47    32 31            20 19               0
	 */
	for (n = 0; n < adapter->num_rx_queues; n++) {
		rx_ring = adapter->rx_ring[n];
		pr_info("------------------------------------\n");
		pr_info("RX QUEUE INDEX = %d\n", rx_ring->queue_index);
		pr_info("------------------------------------\n");
		pr_info("R  [desc]      [ PktBuf     A0] "
			"[  HeadBuf   DD] [bi->dma       ] [bi->skb] "
			"<-- Adv Rx Read format\n");
		pr_info("RWB[desc]      [PcsmIpSHl PtRs] "
			"[vl er S cks ln] ---------------- [bi->skb] "
			"<-- Adv Rx Write-Back format\n");

		for (i = 0; i < rx_ring->count; i++) {
			rx_buffer_info = &rx_ring->rx_buffer_info[i];
			rx_desc = IXGBE_RX_DESC_ADV(rx_ring, i);
			u0 = (struct my_u0 *)rx_desc;
			staterr = le32_to_cpu(rx_desc->wb.upper.status_error);
			if (staterr & IXGBE_RXD_STAT_DD) {
				/* Descriptor Done */
				pr_info("RWB[0x%03X]     %016llX "
					"%016llX ---------------- %p", i,
					le64_to_cpu(u0->a),
					le64_to_cpu(u0->b),
					rx_buffer_info->skb);
			} else {
				pr_info("R  [0x%03X]     %016llX "
					"%016llX %016llX %p", i,
					le64_to_cpu(u0->a),
					le64_to_cpu(u0->b),
					(u64)rx_buffer_info->dma,
					rx_buffer_info->skb);

				if (netif_msg_pktdata(adapter)) {
					print_hex_dump(KERN_INFO, "",
					   DUMP_PREFIX_ADDRESS, 16, 1,
					   phys_to_virt(rx_buffer_info->dma),
					   rx_ring->rx_buf_len, true);

					if (rx_ring->rx_buf_len
						< IXGBE_RXBUFFER_2048)
						print_hex_dump(KERN_INFO, "",
						  DUMP_PREFIX_ADDRESS, 16, 1,
						  phys_to_virt(
						    rx_buffer_info->page_dma +
						    rx_buffer_info->page_offset
						  ),
						  PAGE_SIZE/2, true);
				}
			}

			if (i == rx_ring->next_to_use)
				pr_cont(" NTU\n");
			else if (i == rx_ring->next_to_clean)
				pr_cont(" NTC\n");
			else
				pr_cont("\n");

		}
	}

exit:
	return;
}

static void ixgbe_release_hw_control(struct ixgbe_adapter *adapter)
{
	u32 ctrl_ext;

	/* Let firmware take over control of h/w */
	ctrl_ext = IXGBE_READ_REG(&adapter->hw, IXGBE_CTRL_EXT);
	IXGBE_WRITE_REG(&adapter->hw, IXGBE_CTRL_EXT,
			ctrl_ext & ~IXGBE_CTRL_EXT_DRV_LOAD);
}

static void ixgbe_get_hw_control(struct ixgbe_adapter *adapter)
{
	u32 ctrl_ext;

	/* Let firmware know the driver has taken over */
	ctrl_ext = IXGBE_READ_REG(&adapter->hw, IXGBE_CTRL_EXT);
	IXGBE_WRITE_REG(&adapter->hw, IXGBE_CTRL_EXT,
			ctrl_ext | IXGBE_CTRL_EXT_DRV_LOAD);
}

/*
 * ixgbe_set_ivar - set the IVAR registers, mapping interrupt causes to vectors
 * @adapter: pointer to adapter struct
 * @direction: 0 for Rx, 1 for Tx, -1 for other causes
 * @queue: queue to map the corresponding interrupt to
 * @msix_vector: the vector to map to the corresponding queue
 *
 */
static void ixgbe_set_ivar(struct ixgbe_adapter *adapter, s8 direction,
			   u8 queue, u8 msix_vector)
{
	u32 ivar, index;
	struct ixgbe_hw *hw = &adapter->hw;
	switch (hw->mac.type) {
	case ixgbe_mac_82598EB:
		msix_vector |= IXGBE_IVAR_ALLOC_VAL;
		if (direction == -1)
			direction = 0;
		index = (((direction * 64) + queue) >> 2) & 0x1F;
		ivar = IXGBE_READ_REG(hw, IXGBE_IVAR(index));
		ivar &= ~(0xFF << (8 * (queue & 0x3)));
		ivar |= (msix_vector << (8 * (queue & 0x3)));
		IXGBE_WRITE_REG(hw, IXGBE_IVAR(index), ivar);
		break;
	case ixgbe_mac_82599EB:
	case ixgbe_mac_X540:
		if (direction == -1) {
			/* other causes */
			msix_vector |= IXGBE_IVAR_ALLOC_VAL;
			index = ((queue & 1) * 8);
			ivar = IXGBE_READ_REG(&adapter->hw, IXGBE_IVAR_MISC);
			ivar &= ~(0xFF << index);
			ivar |= (msix_vector << index);
			IXGBE_WRITE_REG(&adapter->hw, IXGBE_IVAR_MISC, ivar);
			break;
		} else {
			/* tx or rx causes */
			msix_vector |= IXGBE_IVAR_ALLOC_VAL;
			index = ((16 * (queue & 1)) + (8 * direction));
			ivar = IXGBE_READ_REG(hw, IXGBE_IVAR(queue >> 1));
			ivar &= ~(0xFF << index);
			ivar |= (msix_vector << index);
			IXGBE_WRITE_REG(hw, IXGBE_IVAR(queue >> 1), ivar);
			break;
		}
	default:
		break;
	}
}

static inline void ixgbe_irq_rearm_queues(struct ixgbe_adapter *adapter,
					  u64 qmask)
{
	u32 mask;

	switch (adapter->hw.mac.type) {
	case ixgbe_mac_82598EB:
		mask = (IXGBE_EIMS_RTX_QUEUE & qmask);
		IXGBE_WRITE_REG(&adapter->hw, IXGBE_EICS, mask);
		break;
	case ixgbe_mac_82599EB:
	case ixgbe_mac_X540:
		mask = (qmask & 0xFFFFFFFF);
		IXGBE_WRITE_REG(&adapter->hw, IXGBE_EICS_EX(0), mask);
		mask = (qmask >> 32);
		IXGBE_WRITE_REG(&adapter->hw, IXGBE_EICS_EX(1), mask);
		break;
	default:
		break;
	}
}

void ixgbe_unmap_and_free_tx_resource(struct ixgbe_ring *tx_ring,
				      struct ixgbe_tx_buffer *tx_buffer_info)
{
	if (tx_buffer_info->dma) {
		if (tx_buffer_info->mapped_as_page)
			dma_unmap_page(tx_ring->dev,
				       tx_buffer_info->dma,
				       tx_buffer_info->length,
				       DMA_TO_DEVICE);
		else
			dma_unmap_single(tx_ring->dev,
					 tx_buffer_info->dma,
					 tx_buffer_info->length,
					 DMA_TO_DEVICE);
		tx_buffer_info->dma = 0;
	}
	if (tx_buffer_info->skb) {
		dev_kfree_skb_any(tx_buffer_info->skb);
		tx_buffer_info->skb = NULL;
	}
	tx_buffer_info->time_stamp = 0;
	/* tx_buffer_info must be completely set up in the transmit path */
}

/**
 * ixgbe_dcb_txq_to_tc - convert a reg index to a traffic class
 * @adapter: driver private struct
 * @index: reg idx of queue to query (0-127)
 *
 * Helper function to determine the traffic index for a particular
 * register index.
 *
 * Returns : a tc index for use in range 0-7, or 0-3
 */
static u8 ixgbe_dcb_txq_to_tc(struct ixgbe_adapter *adapter, u8 reg_idx)
{
	int tc = -1;
	int dcb_i = netdev_get_num_tc(adapter->netdev);

	/* if DCB is not enabled the queues have no TC */
	if (!(adapter->flags & IXGBE_FLAG_DCB_ENABLED))
		return tc;

	/* check valid range */
	if (reg_idx >= adapter->hw.mac.max_tx_queues)
		return tc;

	switch (adapter->hw.mac.type) {
	case ixgbe_mac_82598EB:
		tc = reg_idx >> 2;
		break;
	default:
		if (dcb_i != 4 && dcb_i != 8)
			break;

		/* if VMDq is enabled the lowest order bits determine TC */
		if (adapter->flags & (IXGBE_FLAG_SRIOV_ENABLED |
				      IXGBE_FLAG_VMDQ_ENABLED)) {
			tc = reg_idx & (dcb_i - 1);
			break;
		}

		/*
		 * Convert the reg_idx into the correct TC. This bitmask
		 * targets the last full 32 ring traffic class and assigns
		 * it a value of 1. From there the rest of the rings are
		 * based on shifting the mask further up to include the
		 * reg_idx / 16 and then reg_idx / 8. It assumes dcB_i
		 * will only ever be 8 or 4 and that reg_idx will never
		 * be greater then 128. The code without the power of 2
		 * optimizations would be:
		 * (((reg_idx % 32) + 32) * dcb_i) >> (9 - reg_idx / 32)
		 */
		tc = ((reg_idx & 0X1F) + 0x20) * dcb_i;
		tc >>= 9 - (reg_idx >> 5);
	}

	return tc;
}

static void ixgbe_update_xoff_received(struct ixgbe_adapter *adapter)
{
	struct ixgbe_hw *hw = &adapter->hw;
	struct ixgbe_hw_stats *hwstats = &adapter->stats;
	u32 data = 0;
	u32 xoff[8] = {0};
	int i;

	if ((hw->fc.current_mode == ixgbe_fc_full) ||
	    (hw->fc.current_mode == ixgbe_fc_rx_pause)) {
		switch (hw->mac.type) {
		case ixgbe_mac_82598EB:
			data = IXGBE_READ_REG(hw, IXGBE_LXOFFRXC);
			break;
		default:
			data = IXGBE_READ_REG(hw, IXGBE_LXOFFRXCNT);
		}
		hwstats->lxoffrxc += data;

		/* refill credits (no tx hang) if we received xoff */
		if (!data)
			return;

		for (i = 0; i < adapter->num_tx_queues; i++)
			clear_bit(__IXGBE_HANG_CHECK_ARMED,
				  &adapter->tx_ring[i]->state);
		return;
	} else if (!(adapter->dcb_cfg.pfc_mode_enable))
		return;

	/* update stats for each tc, only valid with PFC enabled */
	for (i = 0; i < MAX_TX_PACKET_BUFFERS; i++) {
		switch (hw->mac.type) {
		case ixgbe_mac_82598EB:
			xoff[i] = IXGBE_READ_REG(hw, IXGBE_PXOFFRXC(i));
			break;
		default:
			xoff[i] = IXGBE_READ_REG(hw, IXGBE_PXOFFRXCNT(i));
		}
		hwstats->pxoffrxc[i] += xoff[i];
	}

	/* disarm tx queues that have received xoff frames */
	for (i = 0; i < adapter->num_tx_queues; i++) {
		struct ixgbe_ring *tx_ring = adapter->tx_ring[i];
		u32 tc = ixgbe_dcb_txq_to_tc(adapter, tx_ring->reg_idx);

		if (xoff[tc])
			clear_bit(__IXGBE_HANG_CHECK_ARMED, &tx_ring->state);
	}
}

static u64 ixgbe_get_tx_completed(struct ixgbe_ring *ring)
{
	return ring->tx_stats.completed;
}

static u64 ixgbe_get_tx_pending(struct ixgbe_ring *ring)
{
	struct ixgbe_adapter *adapter = netdev_priv(ring->netdev);
	struct ixgbe_hw *hw = &adapter->hw;

	u32 head = IXGBE_READ_REG(hw, IXGBE_TDH(ring->reg_idx));
	u32 tail = IXGBE_READ_REG(hw, IXGBE_TDT(ring->reg_idx));

	if (head != tail)
		return (head < tail) ?
			tail - head : (tail + ring->count - head);

	return 0;
}

static inline bool ixgbe_check_tx_hang(struct ixgbe_ring *tx_ring)
{
	u32 tx_done = ixgbe_get_tx_completed(tx_ring);
	u32 tx_done_old = tx_ring->tx_stats.tx_done_old;
	u32 tx_pending = ixgbe_get_tx_pending(tx_ring);
	bool ret = false;

	clear_check_for_tx_hang(tx_ring);

	/*
	 * Check for a hung queue, but be thorough. This verifies
	 * that a transmit has been completed since the previous
	 * check AND there is at least one packet pending. The
	 * ARMED bit is set to indicate a potential hang. The
	 * bit is cleared if a pause frame is received to remove
	 * false hang detection due to PFC or 802.3x frames. By
	 * requiring this to fail twice we avoid races with
	 * pfc clearing the ARMED bit and conditions where we
	 * run the check_tx_hang logic with a transmit completion
	 * pending but without time to complete it yet.
	 */
	if ((tx_done_old == tx_done) && tx_pending) {
		/* make sure it is true for two checks in a row */
		ret = test_and_set_bit(__IXGBE_HANG_CHECK_ARMED,
				       &tx_ring->state);
	} else {
		/* update completed stats and continue */
		tx_ring->tx_stats.tx_done_old = tx_done;
		/* reset the countdown */
		clear_bit(__IXGBE_HANG_CHECK_ARMED, &tx_ring->state);
	}

	return ret;
}

#define IXGBE_MAX_TXD_PWR       14
#define IXGBE_MAX_DATA_PER_TXD  (1 << IXGBE_MAX_TXD_PWR)

/* Tx Descriptors needed, worst case */
#define TXD_USE_COUNT(S) (((S) >> IXGBE_MAX_TXD_PWR) + \
			 (((S) & (IXGBE_MAX_DATA_PER_TXD - 1)) ? 1 : 0))
#define DESC_NEEDED (TXD_USE_COUNT(IXGBE_MAX_DATA_PER_TXD) /* skb->data */ + \
	MAX_SKB_FRAGS * TXD_USE_COUNT(PAGE_SIZE) + 1) /* for context */

/**
 * ixgbe_tx_timeout_reset - initiate reset due to Tx timeout
 * @adapter: driver private struct
 **/
static void ixgbe_tx_timeout_reset(struct ixgbe_adapter *adapter)
{

	/* Do the reset outside of interrupt context */
	if (!test_bit(__IXGBE_DOWN, &adapter->state)) {
		adapter->flags2 |= IXGBE_FLAG2_RESET_REQUESTED;
		ixgbe_service_event_schedule(adapter);
	}
}

/**
 * ixgbe_clean_tx_irq - Reclaim resources after transmit completes
 * @q_vector: structure containing interrupt and ring information
 * @tx_ring: tx ring to clean
 **/
static bool ixgbe_clean_tx_irq(struct ixgbe_q_vector *q_vector,
			       struct ixgbe_ring *tx_ring)
{
	struct ixgbe_adapter *adapter = q_vector->adapter;
	union ixgbe_adv_tx_desc *tx_desc, *eop_desc;
	struct ixgbe_tx_buffer *tx_buffer_info;
	unsigned int total_bytes = 0, total_packets = 0;
	u16 i, eop, count = 0;

	i = tx_ring->next_to_clean;
	eop = tx_ring->tx_buffer_info[i].next_to_watch;
	eop_desc = IXGBE_TX_DESC_ADV(tx_ring, eop);

	while ((eop_desc->wb.status & cpu_to_le32(IXGBE_TXD_STAT_DD)) &&
	       (count < tx_ring->work_limit)) {
		bool cleaned = false;
		rmb(); /* read buffer_info after eop_desc */
		for ( ; !cleaned; count++) {
			tx_desc = IXGBE_TX_DESC_ADV(tx_ring, i);
			tx_buffer_info = &tx_ring->tx_buffer_info[i];

			tx_desc->wb.status = 0;
			cleaned = (i == eop);

			i++;
			if (i == tx_ring->count)
				i = 0;

			if (cleaned && tx_buffer_info->skb) {
				total_bytes += tx_buffer_info->bytecount;
				total_packets += tx_buffer_info->gso_segs;
			}

			ixgbe_unmap_and_free_tx_resource(tx_ring,
							 tx_buffer_info);
		}

		tx_ring->tx_stats.completed++;
		eop = tx_ring->tx_buffer_info[i].next_to_watch;
		eop_desc = IXGBE_TX_DESC_ADV(tx_ring, eop);
	}

	tx_ring->next_to_clean = i;
	tx_ring->total_bytes += total_bytes;
	tx_ring->total_packets += total_packets;
	u64_stats_update_begin(&tx_ring->syncp);
	tx_ring->stats.packets += total_packets;
	tx_ring->stats.bytes += total_bytes;
	u64_stats_update_end(&tx_ring->syncp);

	if (check_for_tx_hang(tx_ring) && ixgbe_check_tx_hang(tx_ring)) {
		/* schedule immediate reset if we believe we hung */
		struct ixgbe_hw *hw = &adapter->hw;
		tx_desc = IXGBE_TX_DESC_ADV(tx_ring, eop);
		e_err(drv, "Detected Tx Unit Hang\n"
			"  Tx Queue             <%d>\n"
			"  TDH, TDT             <%x>, <%x>\n"
			"  next_to_use          <%x>\n"
			"  next_to_clean        <%x>\n"
			"tx_buffer_info[next_to_clean]\n"
			"  time_stamp           <%lx>\n"
			"  jiffies              <%lx>\n",
			tx_ring->queue_index,
			IXGBE_READ_REG(hw, IXGBE_TDH(tx_ring->reg_idx)),
			IXGBE_READ_REG(hw, IXGBE_TDT(tx_ring->reg_idx)),
			tx_ring->next_to_use, eop,
			tx_ring->tx_buffer_info[eop].time_stamp, jiffies);

		netif_stop_subqueue(tx_ring->netdev, tx_ring->queue_index);

		e_info(probe,
		       "tx hang %d detected on queue %d, resetting adapter\n",
			adapter->tx_timeout_count + 1, tx_ring->queue_index);

		/* schedule immediate reset if we believe we hung */
		ixgbe_tx_timeout_reset(adapter);

		/* the adapter is about to reset, no point in enabling stuff */
		return true;
	}

#define TX_WAKE_THRESHOLD (DESC_NEEDED * 2)
	if (unlikely(count && netif_carrier_ok(tx_ring->netdev) &&
		     (IXGBE_DESC_UNUSED(tx_ring) >= TX_WAKE_THRESHOLD))) {
		/* Make sure that anybody stopping the queue after this
		 * sees the new next_to_clean.
		 */
		smp_mb();
		if (__netif_subqueue_stopped(tx_ring->netdev, tx_ring->queue_index) &&
		    !test_bit(__IXGBE_DOWN, &adapter->state)) {
			netif_wake_subqueue(tx_ring->netdev, tx_ring->queue_index);
			++tx_ring->tx_stats.restart_queue;
		}
	}

	return count < tx_ring->work_limit;
}

#ifdef CONFIG_IXGBE_DCA
static void ixgbe_update_rx_dca(struct ixgbe_adapter *adapter,
				struct ixgbe_ring *rx_ring,
				int cpu)
{
	struct ixgbe_hw *hw = &adapter->hw;
	u32 rxctrl;
	u8 reg_idx = rx_ring->reg_idx;

	rxctrl = IXGBE_READ_REG(hw, IXGBE_DCA_RXCTRL(reg_idx));
	switch (hw->mac.type) {
	case ixgbe_mac_82598EB:
		rxctrl &= ~IXGBE_DCA_RXCTRL_CPUID_MASK;
		rxctrl |= dca3_get_tag(&adapter->pdev->dev, cpu);
		break;
	case ixgbe_mac_82599EB:
	case ixgbe_mac_X540:
		rxctrl &= ~IXGBE_DCA_RXCTRL_CPUID_MASK_82599;
		rxctrl |= (dca3_get_tag(&adapter->pdev->dev, cpu) <<
			   IXGBE_DCA_RXCTRL_CPUID_SHIFT_82599);
		break;
	default:
		break;
	}
	rxctrl |= IXGBE_DCA_RXCTRL_DESC_DCA_EN;
	rxctrl |= IXGBE_DCA_RXCTRL_HEAD_DCA_EN;
	rxctrl &= ~(IXGBE_DCA_RXCTRL_DESC_RRO_EN);
	IXGBE_WRITE_REG(hw, IXGBE_DCA_RXCTRL(reg_idx), rxctrl);
}

static void ixgbe_update_tx_dca(struct ixgbe_adapter *adapter,
				struct ixgbe_ring *tx_ring,
				int cpu)
{
	struct ixgbe_hw *hw = &adapter->hw;
	u32 txctrl;
	u8 reg_idx = tx_ring->reg_idx;

	switch (hw->mac.type) {
	case ixgbe_mac_82598EB:
		txctrl = IXGBE_READ_REG(hw, IXGBE_DCA_TXCTRL(reg_idx));
		txctrl &= ~IXGBE_DCA_TXCTRL_CPUID_MASK;
		txctrl |= dca3_get_tag(&adapter->pdev->dev, cpu);
		txctrl |= IXGBE_DCA_TXCTRL_DESC_DCA_EN;
		IXGBE_WRITE_REG(hw, IXGBE_DCA_TXCTRL(reg_idx), txctrl);
		break;
	case ixgbe_mac_82599EB:
	case ixgbe_mac_X540:
		txctrl = IXGBE_READ_REG(hw, IXGBE_DCA_TXCTRL_82599(reg_idx));
		txctrl &= ~IXGBE_DCA_TXCTRL_CPUID_MASK_82599;
		txctrl |= (dca3_get_tag(&adapter->pdev->dev, cpu) <<
			   IXGBE_DCA_TXCTRL_CPUID_SHIFT_82599);
		txctrl |= IXGBE_DCA_TXCTRL_DESC_DCA_EN;
		IXGBE_WRITE_REG(hw, IXGBE_DCA_TXCTRL_82599(reg_idx), txctrl);
		break;
	default:
		break;
	}
}

static void ixgbe_update_dca(struct ixgbe_q_vector *q_vector)
{
	struct ixgbe_adapter *adapter = q_vector->adapter;
	int cpu = get_cpu();
	long r_idx;
	int i;

	if (q_vector->cpu == cpu)
		goto out_no_update;

	r_idx = find_first_bit(q_vector->txr_idx, adapter->num_tx_queues);
	for (i = 0; i < q_vector->txr_count; i++) {
		ixgbe_update_tx_dca(adapter, adapter->tx_ring[r_idx], cpu);
		r_idx = find_next_bit(q_vector->txr_idx, adapter->num_tx_queues,
				      r_idx + 1);
	}

	r_idx = find_first_bit(q_vector->rxr_idx, adapter->num_rx_queues);
	for (i = 0; i < q_vector->rxr_count; i++) {
		ixgbe_update_rx_dca(adapter, adapter->rx_ring[r_idx], cpu);
		r_idx = find_next_bit(q_vector->rxr_idx, adapter->num_rx_queues,
				      r_idx + 1);
	}

	q_vector->cpu = cpu;
out_no_update:
	put_cpu();
}

static void ixgbe_setup_dca(struct ixgbe_adapter *adapter)
{
	int num_q_vectors;
	int i;

	if (!(adapter->flags & IXGBE_FLAG_DCA_ENABLED))
		return;

	/* always use CB2 mode, difference is masked in the CB driver */
	IXGBE_WRITE_REG(&adapter->hw, IXGBE_DCA_CTRL, 2);

	if (adapter->flags & IXGBE_FLAG_MSIX_ENABLED)
		num_q_vectors = adapter->num_msix_vectors - NON_Q_VECTORS;
	else
		num_q_vectors = 1;

	for (i = 0; i < num_q_vectors; i++) {
		adapter->q_vector[i]->cpu = -1;
		ixgbe_update_dca(adapter->q_vector[i]);
	}
}

static int __ixgbe_notify_dca(struct device *dev, void *data)
{
	struct ixgbe_adapter *adapter = dev_get_drvdata(dev);
	unsigned long event = *(unsigned long *)data;

	if (!(adapter->flags & IXGBE_FLAG_DCA_ENABLED))
		return 0;

	switch (event) {
	case DCA_PROVIDER_ADD:
		/* if we're already enabled, don't do it again */
		if (adapter->flags & IXGBE_FLAG_DCA_ENABLED)
			break;
		if (dca_add_requester(dev) == 0) {
			adapter->flags |= IXGBE_FLAG_DCA_ENABLED;
			ixgbe_setup_dca(adapter);
			break;
		}
		/* Fall Through since DCA is disabled. */
	case DCA_PROVIDER_REMOVE:
		if (adapter->flags & IXGBE_FLAG_DCA_ENABLED) {
			dca_remove_requester(dev);
			adapter->flags &= ~IXGBE_FLAG_DCA_ENABLED;
			IXGBE_WRITE_REG(&adapter->hw, IXGBE_DCA_CTRL, 1);
		}
		break;
	}

	return 0;
}
#endif /* CONFIG_IXGBE_DCA */

static inline void ixgbe_rx_hash(union ixgbe_adv_rx_desc *rx_desc,
				 struct sk_buff *skb)
{
	skb->rxhash = le32_to_cpu(rx_desc->wb.lower.hi_dword.rss);
}

/**
 * ixgbe_receive_skb - Send a completed packet up the stack
 * @adapter: board private structure
 * @skb: packet to send up
 * @status: hardware indication of status of receive
 * @rx_ring: rx descriptor ring (for a specific queue) to setup
 * @rx_desc: rx descriptor
 **/
static void ixgbe_receive_skb(struct ixgbe_q_vector *q_vector,
			      struct sk_buff *skb, u8 status,
			      struct ixgbe_ring *ring,
			      union ixgbe_adv_rx_desc *rx_desc)
{
	struct ixgbe_adapter *adapter = q_vector->adapter;
	struct napi_struct *napi = &q_vector->napi;
	bool is_vlan = (status & IXGBE_RXD_STAT_VP);
	u16 tag = le16_to_cpu(rx_desc->wb.upper.vlan);

	if (is_vlan && (tag & VLAN_VID_MASK))
		__vlan_hwaccel_put_tag(skb, tag);

	if (!(adapter->flags & IXGBE_FLAG_IN_NETPOLL))
		napi_gro_receive(napi, skb);
	else
		netif_rx(skb);
}

/**
 * ixgbe_rx_checksum - indicate in skb if hw indicated a good cksum
 * @adapter: address of board private structure
 * @status_err: hardware indication of status of receive
 * @skb: skb currently being received and modified
 **/
static inline void ixgbe_rx_checksum(struct ixgbe_adapter *adapter,
				     union ixgbe_adv_rx_desc *rx_desc,
				     struct sk_buff *skb)
{
	u32 status_err = le32_to_cpu(rx_desc->wb.upper.status_error);

	skb_checksum_none_assert(skb);

	/* Rx csum disabled */
	if (!(adapter->flags & IXGBE_FLAG_RX_CSUM_ENABLED))
		return;

	/* if IP and error */
	if ((status_err & IXGBE_RXD_STAT_IPCS) &&
	    (status_err & IXGBE_RXDADV_ERR_IPE)) {
		adapter->hw_csum_rx_error++;
		return;
	}

	if (!(status_err & IXGBE_RXD_STAT_L4CS))
		return;

	if (status_err & IXGBE_RXDADV_ERR_TCPE) {
		u16 pkt_info = rx_desc->wb.lower.lo_dword.hs_rss.pkt_info;

		/*
		 * 82599 errata, UDP frames with a 0 checksum can be marked as
		 * checksum errors.
		 */
		if ((pkt_info & IXGBE_RXDADV_PKTTYPE_UDP) &&
		    (adapter->hw.mac.type == ixgbe_mac_82599EB))
			return;

		adapter->hw_csum_rx_error++;
		return;
	}

	/* It must be a TCP or UDP packet with a valid checksum */
	skb->ip_summed = CHECKSUM_UNNECESSARY;
}

static inline void ixgbe_release_rx_desc(struct ixgbe_ring *rx_ring, u32 val)
{
	/*
	 * Force memory writes to complete before letting h/w
	 * know there are new descriptors to fetch.  (Only
	 * applicable for weak-ordered memory model archs,
	 * such as IA-64).
	 */
	wmb();
	writel(val, rx_ring->tail);
}

/**
 * ixgbe_alloc_rx_buffers - Replace used receive buffers; packet split
 * @rx_ring: ring to place buffers on
 * @cleaned_count: number of buffers to replace
 **/
void ixgbe_alloc_rx_buffers(struct ixgbe_ring *rx_ring, u16 cleaned_count)
{
	union ixgbe_adv_rx_desc *rx_desc;
	struct ixgbe_rx_buffer *bi;
	struct sk_buff *skb;
	u16 i = rx_ring->next_to_use;

	/* do nothing if no valid netdev defined */
	if (!rx_ring->netdev)
		return;

	while (cleaned_count--) {
		rx_desc = IXGBE_RX_DESC_ADV(rx_ring, i);
		bi = &rx_ring->rx_buffer_info[i];
		skb = bi->skb;

		if (!skb) {
			skb = netdev_alloc_skb_ip_align(rx_ring->netdev,
							rx_ring->rx_buf_len);
			if (!skb) {
				rx_ring->rx_stats.alloc_rx_buff_failed++;
				goto no_buffers;
			}
			/* initialize queue mapping */
			skb_record_rx_queue(skb, rx_ring->queue_index);
			bi->skb = skb;
		}

		if (!bi->dma) {
			bi->dma = dma_map_single(rx_ring->dev,
						 skb->data,
						 rx_ring->rx_buf_len,
						 DMA_FROM_DEVICE);
			if (dma_mapping_error(rx_ring->dev, bi->dma)) {
				rx_ring->rx_stats.alloc_rx_buff_failed++;
				bi->dma = 0;
				goto no_buffers;
			}
		}

		if (ring_is_ps_enabled(rx_ring)) {
			if (!bi->page) {
				bi->page = netdev_alloc_page(rx_ring->netdev);
				if (!bi->page) {
					rx_ring->rx_stats.alloc_rx_page_failed++;
					goto no_buffers;
				}
			}

			if (!bi->page_dma) {
				/* use a half page if we're re-using */
				bi->page_offset ^= PAGE_SIZE / 2;
				bi->page_dma = dma_map_page(rx_ring->dev,
							    bi->page,
							    bi->page_offset,
							    PAGE_SIZE / 2,
							    DMA_FROM_DEVICE);
				if (dma_mapping_error(rx_ring->dev,
						      bi->page_dma)) {
					rx_ring->rx_stats.alloc_rx_page_failed++;
					bi->page_dma = 0;
					goto no_buffers;
				}
			}

			/* Refresh the desc even if buffer_addrs didn't change
			 * because each write-back erases this info. */
			rx_desc->read.pkt_addr = cpu_to_le64(bi->page_dma);
			rx_desc->read.hdr_addr = cpu_to_le64(bi->dma);
		} else {
			rx_desc->read.pkt_addr = cpu_to_le64(bi->dma);
			rx_desc->read.hdr_addr = 0;
		}

		i++;
		if (i == rx_ring->count)
			i = 0;
	}

no_buffers:
	if (rx_ring->next_to_use != i) {
		rx_ring->next_to_use = i;
		ixgbe_release_rx_desc(rx_ring, i);
	}
}

static inline u16 ixgbe_get_hlen(union ixgbe_adv_rx_desc *rx_desc)
{
	/* HW will not DMA in data larger than the given buffer, even if it
	 * parses the (NFS, of course) header to be larger.  In that case, it
	 * fills the header buffer and spills the rest into the page.
	 */
	u16 hdr_info = le16_to_cpu(rx_desc->wb.lower.lo_dword.hs_rss.hdr_info);
	u16 hlen = (hdr_info &  IXGBE_RXDADV_HDRBUFLEN_MASK) >>
		    IXGBE_RXDADV_HDRBUFLEN_SHIFT;
	if (hlen > IXGBE_RX_HDR_SIZE)
		hlen = IXGBE_RX_HDR_SIZE;
	return hlen;
}

/**
 * ixgbe_transform_rsc_queue - change rsc queue into a full packet
 * @skb: pointer to the last skb in the rsc queue
 *
 * This function changes a queue full of hw rsc buffers into a completed
 * packet.  It uses the ->prev pointers to find the first packet and then
 * turns it into the frag list owner.
 **/
static inline struct sk_buff *ixgbe_transform_rsc_queue(struct sk_buff *skb)
{
	unsigned int frag_list_size = 0;
	unsigned int skb_cnt = 1;

	while (skb->prev) {
		struct sk_buff *prev = skb->prev;
		frag_list_size += skb->len;
		skb->prev = NULL;
		skb = prev;
		skb_cnt++;
	}

	skb_shinfo(skb)->frag_list = skb->next;
	skb->next = NULL;
	skb->len += frag_list_size;
	skb->data_len += frag_list_size;
	skb->truesize += frag_list_size;
	IXGBE_RSC_CB(skb)->skb_cnt = skb_cnt;

	return skb;
}

static inline bool ixgbe_get_rsc_state(union ixgbe_adv_rx_desc *rx_desc)
{
	return !!(le32_to_cpu(rx_desc->wb.lower.lo_dword.data) &
		IXGBE_RXDADV_RSCCNT_MASK);
}

static void ixgbe_clean_rx_irq(struct ixgbe_q_vector *q_vector,
			       struct ixgbe_ring *rx_ring,
			       int *work_done, int work_to_do)
{
	struct ixgbe_adapter *adapter = q_vector->adapter;
	union ixgbe_adv_rx_desc *rx_desc, *next_rxd;
	struct ixgbe_rx_buffer *rx_buffer_info, *next_buffer;
	struct sk_buff *skb;
	unsigned int total_rx_bytes = 0, total_rx_packets = 0;
	const int current_node = numa_node_id();
#ifdef IXGBE_FCOE
	int ddp_bytes = 0;
#endif /* IXGBE_FCOE */
	u32 staterr;
	u16 i;
	u16 cleaned_count = 0;
	bool pkt_is_rsc = false;

	i = rx_ring->next_to_clean;
	rx_desc = IXGBE_RX_DESC_ADV(rx_ring, i);
	staterr = le32_to_cpu(rx_desc->wb.upper.status_error);

	while (staterr & IXGBE_RXD_STAT_DD) {
		u32 upper_len = 0;

		rmb(); /* read descriptor and rx_buffer_info after status DD */

		rx_buffer_info = &rx_ring->rx_buffer_info[i];

		skb = rx_buffer_info->skb;
		rx_buffer_info->skb = NULL;
		prefetch(skb->data);

		if (ring_is_rsc_enabled(rx_ring))
			pkt_is_rsc = ixgbe_get_rsc_state(rx_desc);

		/* if this is a skb from previous receive DMA will be 0 */
		if (rx_buffer_info->dma) {
			u16 hlen;
			if (pkt_is_rsc &&
			    !(staterr & IXGBE_RXD_STAT_EOP) &&
			    !skb->prev) {
				/*
				 * When HWRSC is enabled, delay unmapping
				 * of the first packet. It carries the
				 * header information, HW may still
				 * access the header after the writeback.
				 * Only unmap it when EOP is reached
				 */
				IXGBE_RSC_CB(skb)->delay_unmap = true;
				IXGBE_RSC_CB(skb)->dma = rx_buffer_info->dma;
			} else {
				dma_unmap_single(rx_ring->dev,
						 rx_buffer_info->dma,
						 rx_ring->rx_buf_len,
						 DMA_FROM_DEVICE);
			}
			rx_buffer_info->dma = 0;

			if (ring_is_ps_enabled(rx_ring)) {
				hlen = ixgbe_get_hlen(rx_desc);
				upper_len = le16_to_cpu(rx_desc->wb.upper.length);
			} else {
				hlen = le16_to_cpu(rx_desc->wb.upper.length);
			}

			skb_put(skb, hlen);
		} else {
			/* assume packet split since header is unmapped */
			upper_len = le16_to_cpu(rx_desc->wb.upper.length);
		}

		if (upper_len) {
			dma_unmap_page(rx_ring->dev,
				       rx_buffer_info->page_dma,
				       PAGE_SIZE / 2,
				       DMA_FROM_DEVICE);
			rx_buffer_info->page_dma = 0;
			skb_fill_page_desc(skb, skb_shinfo(skb)->nr_frags,
					   rx_buffer_info->page,
					   rx_buffer_info->page_offset,
					   upper_len);

			if ((page_count(rx_buffer_info->page) == 1) &&
			    (page_to_nid(rx_buffer_info->page) == current_node))
				get_page(rx_buffer_info->page);
			else
				rx_buffer_info->page = NULL;

			skb->len += upper_len;
			skb->data_len += upper_len;
			skb->truesize += upper_len;
		}

		i++;
		if (i == rx_ring->count)
			i = 0;

		next_rxd = IXGBE_RX_DESC_ADV(rx_ring, i);
		prefetch(next_rxd);
		cleaned_count++;

		if (pkt_is_rsc) {
			u32 nextp = (staterr & IXGBE_RXDADV_NEXTP_MASK) >>
				     IXGBE_RXDADV_NEXTP_SHIFT;
			next_buffer = &rx_ring->rx_buffer_info[nextp];
		} else {
			next_buffer = &rx_ring->rx_buffer_info[i];
		}

		if (!(staterr & IXGBE_RXD_STAT_EOP)) {
			if (ring_is_ps_enabled(rx_ring)) {
				rx_buffer_info->skb = next_buffer->skb;
				rx_buffer_info->dma = next_buffer->dma;
				next_buffer->skb = skb;
				next_buffer->dma = 0;
			} else {
				skb->next = next_buffer->skb;
				skb->next->prev = skb;
			}
			rx_ring->rx_stats.non_eop_descs++;
			goto next_desc;
		}

		if (skb->prev) {
			skb = ixgbe_transform_rsc_queue(skb);
			/* if we got here without RSC the packet is invalid */
			if (!pkt_is_rsc) {
				__pskb_trim(skb, 0);
				rx_buffer_info->skb = skb;
				goto next_desc;
			}
		}

		if (ring_is_rsc_enabled(rx_ring)) {
			if (IXGBE_RSC_CB(skb)->delay_unmap) {
				dma_unmap_single(rx_ring->dev,
						 IXGBE_RSC_CB(skb)->dma,
						 rx_ring->rx_buf_len,
						 DMA_FROM_DEVICE);
				IXGBE_RSC_CB(skb)->dma = 0;
				IXGBE_RSC_CB(skb)->delay_unmap = false;
			}
		}
		if (pkt_is_rsc) {
			if (ring_is_ps_enabled(rx_ring))
				rx_ring->rx_stats.rsc_count +=
					skb_shinfo(skb)->nr_frags;
			else
				rx_ring->rx_stats.rsc_count +=
					IXGBE_RSC_CB(skb)->skb_cnt;
			rx_ring->rx_stats.rsc_flush++;
		}

		/* ERR_MASK will only have valid bits if EOP set */
		if (staterr & IXGBE_RXDADV_ERR_FRAME_ERR_MASK) {
			/* trim packet back to size 0 and recycle it */
			__pskb_trim(skb, 0);
			rx_buffer_info->skb = skb;
			goto next_desc;
		}

		ixgbe_rx_checksum(adapter, rx_desc, skb);
		if (adapter->netdev->features & NETIF_F_RXHASH)
			ixgbe_rx_hash(rx_desc, skb);

		/* probably a little skewed due to removing CRC */
		total_rx_bytes += skb->len;
		total_rx_packets++;

		skb->protocol = eth_type_trans(skb, rx_ring->netdev);
#ifdef IXGBE_FCOE
		/* if ddp, not passing to ULD unless for FCP_RSP or error */
		if (adapter->flags & IXGBE_FLAG_FCOE_ENABLED) {
			ddp_bytes = ixgbe_fcoe_ddp(adapter, rx_desc, skb);
			if (!ddp_bytes)
				goto next_desc;
		}
#endif /* IXGBE_FCOE */
		ixgbe_receive_skb(q_vector, skb, staterr, rx_ring, rx_desc);

next_desc:
		rx_desc->wb.upper.status_error = 0;

		(*work_done)++;
		if (*work_done >= work_to_do)
			break;

		/* return some buffers to hardware, one at a time is too slow */
		if (cleaned_count >= IXGBE_RX_BUFFER_WRITE) {
			ixgbe_alloc_rx_buffers(rx_ring, cleaned_count);
			cleaned_count = 0;
		}

		/* use prefetched values */
		rx_desc = next_rxd;
		staterr = le32_to_cpu(rx_desc->wb.upper.status_error);
	}

	rx_ring->next_to_clean = i;
	cleaned_count = IXGBE_DESC_UNUSED(rx_ring);

	if (cleaned_count)
		ixgbe_alloc_rx_buffers(rx_ring, cleaned_count);

#ifdef IXGBE_FCOE
	/* include DDPed FCoE data */
	if (ddp_bytes > 0) {
		unsigned int mss;

		mss = rx_ring->netdev->mtu - sizeof(struct fcoe_hdr) -
			sizeof(struct fc_frame_header) -
			sizeof(struct fcoe_crc_eof);
		if (mss > 512)
			mss &= ~511;
		total_rx_bytes += ddp_bytes;
		total_rx_packets += DIV_ROUND_UP(ddp_bytes, mss);
	}
#endif /* IXGBE_FCOE */

	rx_ring->total_packets += total_rx_packets;
	rx_ring->total_bytes += total_rx_bytes;
	u64_stats_update_begin(&rx_ring->syncp);
	rx_ring->stats.packets += total_rx_packets;
	rx_ring->stats.bytes += total_rx_bytes;
	u64_stats_update_end(&rx_ring->syncp);
}

static int ixgbe_clean_rxonly(struct napi_struct *, int);
/**
 * ixgbe_configure_msix - Configure MSI-X hardware
 * @adapter: board private structure
 *
 * ixgbe_configure_msix sets up the hardware to properly generate MSI-X
 * interrupts.
 **/
static void ixgbe_configure_msix(struct ixgbe_adapter *adapter)
{
	struct ixgbe_q_vector *q_vector;
	int i, q_vectors, v_idx, r_idx;
	u32 mask;

	q_vectors = adapter->num_msix_vectors - NON_Q_VECTORS;

	/*
	 * Populate the IVAR table and set the ITR values to the
	 * corresponding register.
	 */
	for (v_idx = 0; v_idx < q_vectors; v_idx++) {
		q_vector = adapter->q_vector[v_idx];
		/* XXX for_each_set_bit(...) */
		r_idx = find_first_bit(q_vector->rxr_idx,
				       adapter->num_rx_queues);

		for (i = 0; i < q_vector->rxr_count; i++) {
			u8 reg_idx = adapter->rx_ring[r_idx]->reg_idx;
			ixgbe_set_ivar(adapter, 0, reg_idx, v_idx);
			r_idx = find_next_bit(q_vector->rxr_idx,
					      adapter->num_rx_queues,
					      r_idx + 1);
		}
		r_idx = find_first_bit(q_vector->txr_idx,
				       adapter->num_tx_queues);

		for (i = 0; i < q_vector->txr_count; i++) {
			u8 reg_idx = adapter->tx_ring[r_idx]->reg_idx;
			ixgbe_set_ivar(adapter, 1, reg_idx, v_idx);
			r_idx = find_next_bit(q_vector->txr_idx,
					      adapter->num_tx_queues,
					      r_idx + 1);
		}

		if (q_vector->txr_count && !q_vector->rxr_count)
			/* tx only */
			q_vector->eitr = adapter->tx_eitr_param;
		else if (q_vector->rxr_count)
			/* rx or mixed */
			q_vector->eitr = adapter->rx_eitr_param;

		ixgbe_write_eitr(q_vector);
		/* If Flow Director is enabled, set interrupt affinity */
		if ((adapter->flags & IXGBE_FLAG_FDIR_HASH_CAPABLE) ||
		    (adapter->flags & IXGBE_FLAG_FDIR_PERFECT_CAPABLE)) {
			/*
			 * Allocate the affinity_hint cpumask, assign the mask
			 * for this vector, and set our affinity_hint for
			 * this irq.
			 */
			if (!alloc_cpumask_var(&q_vector->affinity_mask,
			                       GFP_KERNEL))
				return;
			cpumask_set_cpu(v_idx, q_vector->affinity_mask);
			irq_set_affinity_hint(adapter->msix_entries[v_idx].vector,
			                      q_vector->affinity_mask);
		}
	}

	switch (adapter->hw.mac.type) {
	case ixgbe_mac_82598EB:
		ixgbe_set_ivar(adapter, -1, IXGBE_IVAR_OTHER_CAUSES_INDEX,
			       v_idx);
		break;
	case ixgbe_mac_82599EB:
	case ixgbe_mac_X540:
		ixgbe_set_ivar(adapter, -1, 1, v_idx);
		break;

	default:
		break;
	}
	IXGBE_WRITE_REG(&adapter->hw, IXGBE_EITR(v_idx), 1950);

	/* set up to autoclear timer, and the vectors */
	mask = IXGBE_EIMS_ENABLE_MASK;
	if (adapter->num_vfs)
		mask &= ~(IXGBE_EIMS_OTHER |
			  IXGBE_EIMS_MAILBOX |
			  IXGBE_EIMS_LSC);
	else
		mask &= ~(IXGBE_EIMS_OTHER | IXGBE_EIMS_LSC);
	IXGBE_WRITE_REG(&adapter->hw, IXGBE_EIAC, mask);
}

enum latency_range {
	lowest_latency = 0,
	low_latency = 1,
	bulk_latency = 2,
	latency_invalid = 255
};

/**
 * ixgbe_update_itr - update the dynamic ITR value based on statistics
 * @adapter: pointer to adapter
 * @eitr: eitr setting (ints per sec) to give last timeslice
 * @itr_setting: current throttle rate in ints/second
 * @packets: the number of packets during this measurement interval
 * @bytes: the number of bytes during this measurement interval
 *
 *      Stores a new ITR value based on packets and byte
 *      counts during the last interrupt.  The advantage of per interrupt
 *      computation is faster updates and more accurate ITR for the current
 *      traffic pattern.  Constants in this function were computed
 *      based on theoretical maximum wire speed and thresholds were set based
 *      on testing data as well as attempting to minimize response time
 *      while increasing bulk throughput.
 *      this functionality is controlled by the InterruptThrottleRate module
 *      parameter (see ixgbe_param.c)
 **/
static u8 ixgbe_update_itr(struct ixgbe_adapter *adapter,
			   u32 eitr, u8 itr_setting,
			   int packets, int bytes)
{
	unsigned int retval = itr_setting;
	u32 timepassed_us;
	u64 bytes_perint;

	if (packets == 0)
		goto update_itr_done;


	/* simple throttlerate management
	 *    0-20MB/s lowest (100000 ints/s)
	 *   20-100MB/s low   (20000 ints/s)
	 *  100-1249MB/s bulk (8000 ints/s)
	 */
	/* what was last interrupt timeslice? */
	timepassed_us = 1000000/eitr;
	bytes_perint = bytes / timepassed_us; /* bytes/usec */

	switch (itr_setting) {
	case lowest_latency:
		if (bytes_perint > adapter->eitr_low)
			retval = low_latency;
		break;
	case low_latency:
		if (bytes_perint > adapter->eitr_high)
			retval = bulk_latency;
		else if (bytes_perint <= adapter->eitr_low)
			retval = lowest_latency;
		break;
	case bulk_latency:
		if (bytes_perint <= adapter->eitr_high)
			retval = low_latency;
		break;
	}

update_itr_done:
	return retval;
}

/**
 * ixgbe_write_eitr - write EITR register in hardware specific way
 * @q_vector: structure containing interrupt and ring information
 *
 * This function is made to be called by ethtool and by the driver
 * when it needs to update EITR registers at runtime.  Hardware
 * specific quirks/differences are taken care of here.
 */
void ixgbe_write_eitr(struct ixgbe_q_vector *q_vector)
{
	struct ixgbe_adapter *adapter = q_vector->adapter;
	struct ixgbe_hw *hw = &adapter->hw;
	int v_idx = q_vector->v_idx;
	u32 itr_reg = EITR_INTS_PER_SEC_TO_REG(q_vector->eitr);

	switch (adapter->hw.mac.type) {
	case ixgbe_mac_82598EB:
		/* must write high and low 16 bits to reset counter */
		itr_reg |= (itr_reg << 16);
		break;
	case ixgbe_mac_82599EB:
	case ixgbe_mac_X540:
		/*
		 * 82599 and X540 can support a value of zero, so allow it for
		 * max interrupt rate, but there is an errata where it can
		 * not be zero with RSC
		 */
		if (itr_reg == 8 &&
		    !(adapter->flags2 & IXGBE_FLAG2_RSC_ENABLED))
			itr_reg = 0;

		/*
		 * set the WDIS bit to not clear the timer bits and cause an
		 * immediate assertion of the interrupt
		 */
		itr_reg |= IXGBE_EITR_CNT_WDIS;
		break;
	default:
		break;
	}
	IXGBE_WRITE_REG(hw, IXGBE_EITR(v_idx), itr_reg);
}

static void ixgbe_set_itr_msix(struct ixgbe_q_vector *q_vector)
{
	struct ixgbe_adapter *adapter = q_vector->adapter;
	int i, r_idx;
	u32 new_itr;
	u8 current_itr, ret_itr;

	r_idx = find_first_bit(q_vector->txr_idx, adapter->num_tx_queues);
	for (i = 0; i < q_vector->txr_count; i++) {
		struct ixgbe_ring *tx_ring = adapter->tx_ring[r_idx];
		ret_itr = ixgbe_update_itr(adapter, q_vector->eitr,
					   q_vector->tx_itr,
					   tx_ring->total_packets,
					   tx_ring->total_bytes);
		/* if the result for this queue would decrease interrupt
		 * rate for this vector then use that result */
		q_vector->tx_itr = ((q_vector->tx_itr > ret_itr) ?
				    q_vector->tx_itr - 1 : ret_itr);
		r_idx = find_next_bit(q_vector->txr_idx, adapter->num_tx_queues,
				      r_idx + 1);
	}

	r_idx = find_first_bit(q_vector->rxr_idx, adapter->num_rx_queues);
	for (i = 0; i < q_vector->rxr_count; i++) {
		struct ixgbe_ring *rx_ring = adapter->rx_ring[r_idx];
		ret_itr = ixgbe_update_itr(adapter, q_vector->eitr,
					   q_vector->rx_itr,
					   rx_ring->total_packets,
					   rx_ring->total_bytes);
		/* if the result for this queue would decrease interrupt
		 * rate for this vector then use that result */
		q_vector->rx_itr = ((q_vector->rx_itr > ret_itr) ?
				    q_vector->rx_itr - 1 : ret_itr);
		r_idx = find_next_bit(q_vector->rxr_idx, adapter->num_rx_queues,
				      r_idx + 1);
	}

	current_itr = max(q_vector->rx_itr, q_vector->tx_itr);

	switch (current_itr) {
	/* counts and packets in update_itr are dependent on these numbers */
	case lowest_latency:
		new_itr = 100000;
		break;
	case low_latency:
		new_itr = 20000; /* aka hwitr = ~200 */
		break;
	case bulk_latency:
	default:
		new_itr = 8000;
		break;
	}

	if (new_itr != q_vector->eitr) {
		/* do an exponential smoothing */
		new_itr = ((q_vector->eitr * 9) + new_itr)/10;

		/* save the algorithm value here, not the smoothed one */
		q_vector->eitr = new_itr;

		ixgbe_write_eitr(q_vector);
	}
}

/**
 * ixgbe_check_overtemp_subtask - check for over tempurature
 * @adapter: pointer to adapter
 **/
static void ixgbe_check_overtemp_subtask(struct ixgbe_adapter *adapter)
{
	struct ixgbe_hw *hw = &adapter->hw;
	u32 eicr = adapter->interrupt_event;

	if (test_bit(__IXGBE_DOWN, &adapter->state))
		return;

	if (!(adapter->flags2 & IXGBE_FLAG2_TEMP_SENSOR_CAPABLE) &&
	    !(adapter->flags2 & IXGBE_FLAG2_TEMP_SENSOR_EVENT))
		return;

	adapter->flags2 &= ~IXGBE_FLAG2_TEMP_SENSOR_EVENT;

	switch (hw->device_id) {
	case IXGBE_DEV_ID_82599_T3_LOM:
		/*
		 * Since the warning interrupt is for both ports
		 * we don't have to check if:
		 *  - This interrupt wasn't for our port.
		 *  - We may have missed the interrupt so always have to
		 *    check if we  got a LSC
		 */
		if (!(eicr & IXGBE_EICR_GPI_SDP0) &&
		    !(eicr & IXGBE_EICR_LSC))
			return;

		if (!(eicr & IXGBE_EICR_LSC) && hw->mac.ops.check_link) {
			u32 autoneg;
			bool link_up = false;

			hw->mac.ops.check_link(hw, &autoneg, &link_up, false);

			if (link_up)
				return;
		}

		/* Check if this is not due to overtemp */
		if (hw->phy.ops.check_overtemp(hw) != IXGBE_ERR_OVERTEMP)
			return;

		break;
	default:
		if (!(eicr & IXGBE_EICR_GPI_SDP0))
			return;
		break;
	}
	e_crit(drv,
	       "Network adapter has been stopped because it has over heated. "
	       "Restart the computer. If the problem persists, "
	       "power off the system and replace the adapter\n");

	adapter->interrupt_event = 0;
}

static void ixgbe_check_fan_failure(struct ixgbe_adapter *adapter, u32 eicr)
{
	struct ixgbe_hw *hw = &adapter->hw;

	if ((adapter->flags & IXGBE_FLAG_FAN_FAIL_CAPABLE) &&
	    (eicr & IXGBE_EICR_GPI_SDP1)) {
		e_crit(probe, "Fan has stopped, replace the adapter\n");
		/* write to clear the interrupt */
		IXGBE_WRITE_REG(hw, IXGBE_EICR, IXGBE_EICR_GPI_SDP1);
	}
}

static void ixgbe_check_sfp_event(struct ixgbe_adapter *adapter, u32 eicr)
{
	struct ixgbe_hw *hw = &adapter->hw;

	if (eicr & IXGBE_EICR_GPI_SDP2) {
		/* Clear the interrupt */
		IXGBE_WRITE_REG(hw, IXGBE_EICR, IXGBE_EICR_GPI_SDP2);
		if (!test_bit(__IXGBE_DOWN, &adapter->state)) {
			adapter->flags2 |= IXGBE_FLAG2_SFP_NEEDS_RESET;
			ixgbe_service_event_schedule(adapter);
		}
	}

	if (eicr & IXGBE_EICR_GPI_SDP1) {
		/* Clear the interrupt */
		IXGBE_WRITE_REG(hw, IXGBE_EICR, IXGBE_EICR_GPI_SDP1);
		if (!test_bit(__IXGBE_DOWN, &adapter->state)) {
			adapter->flags |= IXGBE_FLAG_NEED_LINK_CONFIG;
			ixgbe_service_event_schedule(adapter);
		}
	}
}

static void ixgbe_check_lsc(struct ixgbe_adapter *adapter)
{
	struct ixgbe_hw *hw = &adapter->hw;

	adapter->lsc_int++;
	adapter->flags |= IXGBE_FLAG_NEED_LINK_UPDATE;
	adapter->link_check_timeout = jiffies;
	if (!test_bit(__IXGBE_DOWN, &adapter->state)) {
		IXGBE_WRITE_REG(hw, IXGBE_EIMC, IXGBE_EIMC_LSC);
		IXGBE_WRITE_FLUSH(hw);
		ixgbe_service_event_schedule(adapter);
	}
}

static irqreturn_t ixgbe_msix_lsc(int irq, void *data)
{
	struct net_device *netdev = data;
	struct ixgbe_adapter *adapter = netdev_priv(netdev);
	struct ixgbe_hw *hw = &adapter->hw;
	u32 eicr;

	/*
	 * Workaround for Silicon errata.  Use clear-by-write instead
	 * of clear-by-read.  Reading with EICS will return the
	 * interrupt causes without clearing, which later be done
	 * with the write to EICR.
	 */
	eicr = IXGBE_READ_REG(hw, IXGBE_EICS);
	IXGBE_WRITE_REG(hw, IXGBE_EICR, eicr);

	if (eicr & IXGBE_EICR_LSC)
		ixgbe_check_lsc(adapter);

	if (eicr & IXGBE_EICR_MAILBOX)
		ixgbe_msg_task(adapter);

	switch (hw->mac.type) {
	case ixgbe_mac_82599EB:
	case ixgbe_mac_X540:
		/* Handle Flow Director Full threshold interrupt */
		if (eicr & IXGBE_EICR_FLOW_DIR) {
			int reinit_count = 0;
			int i;
			for (i = 0; i < adapter->num_tx_queues; i++) {
				struct ixgbe_ring *ring = adapter->tx_ring[i];
				if (test_and_clear_bit(__IXGBE_TX_FDIR_INIT_DONE,
						       &ring->state))
					reinit_count++;
			}
			if (reinit_count) {
				/* no more flow director interrupts until after init */
				IXGBE_WRITE_REG(hw, IXGBE_EIMC, IXGBE_EIMC_FLOW_DIR);
				eicr &= ~IXGBE_EICR_FLOW_DIR;
				adapter->flags2 |= IXGBE_FLAG2_FDIR_REQUIRES_REINIT;
				ixgbe_service_event_schedule(adapter);
			}
		}
		ixgbe_check_sfp_event(adapter, eicr);
		if ((adapter->flags2 & IXGBE_FLAG2_TEMP_SENSOR_CAPABLE) &&
		    ((eicr & IXGBE_EICR_GPI_SDP0) || (eicr & IXGBE_EICR_LSC))) {
			if (!test_bit(__IXGBE_DOWN, &adapter->state)) {
				adapter->interrupt_event = eicr;
				adapter->flags2 |= IXGBE_FLAG2_TEMP_SENSOR_EVENT;
				ixgbe_service_event_schedule(adapter);
			}
		}
		break;
	default:
		break;
	}

	ixgbe_check_fan_failure(adapter, eicr);

	/* re-enable the original interrupt state, no lsc, no queues */
	if (!test_bit(__IXGBE_DOWN, &adapter->state))
		IXGBE_WRITE_REG(hw, IXGBE_EIMS, eicr &
		                ~(IXGBE_EIMS_LSC | IXGBE_EIMS_RTX_QUEUE));

	return IRQ_HANDLED;
}

static inline void ixgbe_irq_enable_queues(struct ixgbe_adapter *adapter,
					   u64 qmask)
{
	u32 mask;
	struct ixgbe_hw *hw = &adapter->hw;

	switch (hw->mac.type) {
	case ixgbe_mac_82598EB:
		mask = (IXGBE_EIMS_RTX_QUEUE & qmask);
		IXGBE_WRITE_REG(hw, IXGBE_EIMS, mask);
		break;
	case ixgbe_mac_82599EB:
	case ixgbe_mac_X540:
		mask = (qmask & 0xFFFFFFFF);
		if (mask)
			IXGBE_WRITE_REG(hw, IXGBE_EIMS_EX(0), mask);
		mask = (qmask >> 32);
		if (mask)
			IXGBE_WRITE_REG(hw, IXGBE_EIMS_EX(1), mask);
		break;
	default:
		break;
	}
	/* skip the flush */
}

static inline void ixgbe_irq_disable_queues(struct ixgbe_adapter *adapter,
					    u64 qmask)
{
	u32 mask;
	struct ixgbe_hw *hw = &adapter->hw;

	switch (hw->mac.type) {
	case ixgbe_mac_82598EB:
		mask = (IXGBE_EIMS_RTX_QUEUE & qmask);
		IXGBE_WRITE_REG(hw, IXGBE_EIMC, mask);
		break;
	case ixgbe_mac_82599EB:
	case ixgbe_mac_X540:
		mask = (qmask & 0xFFFFFFFF);
		if (mask)
			IXGBE_WRITE_REG(hw, IXGBE_EIMC_EX(0), mask);
		mask = (qmask >> 32);
		if (mask)
			IXGBE_WRITE_REG(hw, IXGBE_EIMC_EX(1), mask);
		break;
	default:
		break;
	}
	/* skip the flush */
}

static irqreturn_t ixgbe_msix_clean_tx(int irq, void *data)
{
	struct ixgbe_q_vector *q_vector = data;
	struct ixgbe_adapter  *adapter = q_vector->adapter;
	struct ixgbe_ring     *tx_ring;
	int i, r_idx;

	if (!q_vector->txr_count)
		return IRQ_HANDLED;

	r_idx = find_first_bit(q_vector->txr_idx, adapter->num_tx_queues);
	for (i = 0; i < q_vector->txr_count; i++) {
		tx_ring = adapter->tx_ring[r_idx];
		tx_ring->total_bytes = 0;
		tx_ring->total_packets = 0;
		r_idx = find_next_bit(q_vector->txr_idx, adapter->num_tx_queues,
				      r_idx + 1);
	}

	/* EIAM disabled interrupts (on this vector) for us */
	napi_schedule(&q_vector->napi);

	return IRQ_HANDLED;
}

/**
 * ixgbe_msix_clean_rx - single unshared vector rx clean (all queues)
 * @irq: unused
 * @data: pointer to our q_vector struct for this interrupt vector
 **/
static irqreturn_t ixgbe_msix_clean_rx(int irq, void *data)
{
	struct ixgbe_q_vector *q_vector = data;
	struct ixgbe_adapter  *adapter = q_vector->adapter;
	struct ixgbe_ring  *rx_ring;
	int r_idx;
	int i;

#ifdef CONFIG_IXGBE_DCA
	if (adapter->flags & IXGBE_FLAG_DCA_ENABLED)
		ixgbe_update_dca(q_vector);
#endif

	r_idx = find_first_bit(q_vector->rxr_idx, adapter->num_rx_queues);
	for (i = 0; i < q_vector->rxr_count; i++) {
		rx_ring = adapter->rx_ring[r_idx];
		rx_ring->total_bytes = 0;
		rx_ring->total_packets = 0;
		r_idx = find_next_bit(q_vector->rxr_idx, adapter->num_rx_queues,
				      r_idx + 1);
	}

	if (!q_vector->rxr_count)
		return IRQ_HANDLED;

	/* EIAM disabled interrupts (on this vector) for us */
	napi_schedule(&q_vector->napi);

	return IRQ_HANDLED;
}

static irqreturn_t ixgbe_msix_clean_many(int irq, void *data)
{
	struct ixgbe_q_vector *q_vector = data;
	struct ixgbe_adapter  *adapter = q_vector->adapter;
	struct ixgbe_ring  *ring;
	int r_idx;
	int i;

	if (!q_vector->txr_count && !q_vector->rxr_count)
		return IRQ_HANDLED;

	r_idx = find_first_bit(q_vector->txr_idx, adapter->num_tx_queues);
	for (i = 0; i < q_vector->txr_count; i++) {
		ring = adapter->tx_ring[r_idx];
		ring->total_bytes = 0;
		ring->total_packets = 0;
		r_idx = find_next_bit(q_vector->txr_idx, adapter->num_tx_queues,
				      r_idx + 1);
	}

	r_idx = find_first_bit(q_vector->rxr_idx, adapter->num_rx_queues);
	for (i = 0; i < q_vector->rxr_count; i++) {
		ring = adapter->rx_ring[r_idx];
		ring->total_bytes = 0;
		ring->total_packets = 0;
		r_idx = find_next_bit(q_vector->rxr_idx, adapter->num_rx_queues,
				      r_idx + 1);
	}

	/* EIAM disabled interrupts (on this vector) for us */
	napi_schedule(&q_vector->napi);

	return IRQ_HANDLED;
}

/**
 * ixgbe_clean_rxonly - msix (aka one shot) rx clean routine
 * @napi: napi struct with our devices info in it
 * @budget: amount of work driver is allowed to do this pass, in packets
 *
 * This function is optimized for cleaning one queue only on a single
 * q_vector!!!
 **/
static int ixgbe_clean_rxonly(struct napi_struct *napi, int budget)
{
	struct ixgbe_q_vector *q_vector =
			       container_of(napi, struct ixgbe_q_vector, napi);
	struct ixgbe_adapter *adapter = q_vector->adapter;
	struct ixgbe_ring *rx_ring = NULL;
	int work_done = 0;
	long r_idx;

#ifdef CONFIG_IXGBE_DCA
	if (adapter->flags & IXGBE_FLAG_DCA_ENABLED)
		ixgbe_update_dca(q_vector);
#endif

	r_idx = find_first_bit(q_vector->rxr_idx, adapter->num_rx_queues);
	rx_ring = adapter->rx_ring[r_idx];

	ixgbe_clean_rx_irq(q_vector, rx_ring, &work_done, budget);

	/* If all Rx work done, exit the polling mode */
	if (work_done < budget) {
		napi_complete(napi);
		if (adapter->rx_itr_setting & 1)
			ixgbe_set_itr_msix(q_vector);
		if (!test_bit(__IXGBE_DOWN, &adapter->state))
			ixgbe_irq_enable_queues(adapter,
						((u64)1 << q_vector->v_idx));
	}

	return work_done;
}

/**
 * ixgbe_clean_rxtx_many - msix (aka one shot) rx clean routine
 * @napi: napi struct with our devices info in it
 * @budget: amount of work driver is allowed to do this pass, in packets
 *
 * This function will clean more than one rx queue associated with a
 * q_vector.
 **/
static int ixgbe_clean_rxtx_many(struct napi_struct *napi, int budget)
{
	struct ixgbe_q_vector *q_vector =
			       container_of(napi, struct ixgbe_q_vector, napi);
	struct ixgbe_adapter *adapter = q_vector->adapter;
	struct ixgbe_ring *ring = NULL;
	int work_done = 0, i;
	long r_idx;
	bool tx_clean_complete = true;

#ifdef CONFIG_IXGBE_DCA
	if (adapter->flags & IXGBE_FLAG_DCA_ENABLED)
		ixgbe_update_dca(q_vector);
#endif

	r_idx = find_first_bit(q_vector->txr_idx, adapter->num_tx_queues);
	for (i = 0; i < q_vector->txr_count; i++) {
		ring = adapter->tx_ring[r_idx];
		tx_clean_complete &= ixgbe_clean_tx_irq(q_vector, ring);
		r_idx = find_next_bit(q_vector->txr_idx, adapter->num_tx_queues,
				      r_idx + 1);
	}

	/* attempt to distribute budget to each queue fairly, but don't allow
	 * the budget to go below 1 because we'll exit polling */
	budget /= (q_vector->rxr_count ?: 1);
	budget = max(budget, 1);
	r_idx = find_first_bit(q_vector->rxr_idx, adapter->num_rx_queues);
	for (i = 0; i < q_vector->rxr_count; i++) {
		ring = adapter->rx_ring[r_idx];
		ixgbe_clean_rx_irq(q_vector, ring, &work_done, budget);
		r_idx = find_next_bit(q_vector->rxr_idx, adapter->num_rx_queues,
				      r_idx + 1);
	}

	r_idx = find_first_bit(q_vector->rxr_idx, adapter->num_rx_queues);
	ring = adapter->rx_ring[r_idx];
	/* If all Rx work done, exit the polling mode */
	if (work_done < budget) {
		napi_complete(napi);
		if (adapter->rx_itr_setting & 1)
			ixgbe_set_itr_msix(q_vector);
		if (!test_bit(__IXGBE_DOWN, &adapter->state))
			ixgbe_irq_enable_queues(adapter,
						((u64)1 << q_vector->v_idx));
		return 0;
	}

	return work_done;
}

/**
 * ixgbe_clean_txonly - msix (aka one shot) tx clean routine
 * @napi: napi struct with our devices info in it
 * @budget: amount of work driver is allowed to do this pass, in packets
 *
 * This function is optimized for cleaning one queue only on a single
 * q_vector!!!
 **/
static int ixgbe_clean_txonly(struct napi_struct *napi, int budget)
{
	struct ixgbe_q_vector *q_vector =
			       container_of(napi, struct ixgbe_q_vector, napi);
	struct ixgbe_adapter *adapter = q_vector->adapter;
	struct ixgbe_ring *tx_ring = NULL;
	int work_done = 0;
	long r_idx;

#ifdef CONFIG_IXGBE_DCA
	if (adapter->flags & IXGBE_FLAG_DCA_ENABLED)
		ixgbe_update_dca(q_vector);
#endif

	r_idx = find_first_bit(q_vector->txr_idx, adapter->num_tx_queues);
	tx_ring = adapter->tx_ring[r_idx];

	if (!ixgbe_clean_tx_irq(q_vector, tx_ring))
		work_done = budget;

	/* If all Tx work done, exit the polling mode */
	if (work_done < budget) {
		napi_complete(napi);
		if (adapter->tx_itr_setting & 1)
			ixgbe_set_itr_msix(q_vector);
		if (!test_bit(__IXGBE_DOWN, &adapter->state))
			ixgbe_irq_enable_queues(adapter,
						((u64)1 << q_vector->v_idx));
	}

	return work_done;
}

static inline void map_vector_to_rxq(struct ixgbe_adapter *a, int v_idx,
				     int r_idx)
{
	struct ixgbe_q_vector *q_vector = a->q_vector[v_idx];
	struct ixgbe_ring *rx_ring = a->rx_ring[r_idx];

	set_bit(r_idx, q_vector->rxr_idx);
	q_vector->rxr_count++;
	rx_ring->q_vector = q_vector;
}

static inline void map_vector_to_txq(struct ixgbe_adapter *a, int v_idx,
				     int t_idx)
{
	struct ixgbe_q_vector *q_vector = a->q_vector[v_idx];
	struct ixgbe_ring *tx_ring = a->tx_ring[t_idx];

	set_bit(t_idx, q_vector->txr_idx);
	q_vector->txr_count++;
	tx_ring->q_vector = q_vector;
}

/**
 * ixgbe_map_rings_to_vectors - Maps descriptor rings to vectors
 * @adapter: board private structure to initialize
 *
 * This function maps descriptor rings to the queue-specific vectors
 * we were allotted through the MSI-X enabling code.  Ideally, we'd have
 * one vector per ring/queue, but on a constrained vector budget, we
 * group the rings as "efficiently" as possible.  You would add new
 * mapping configurations in here.
 **/
static int ixgbe_map_rings_to_vectors(struct ixgbe_adapter *adapter)
{
	int q_vectors;
	int v_start = 0;
	int rxr_idx = 0, txr_idx = 0;
	int rxr_remaining = adapter->num_rx_queues;
	int txr_remaining = adapter->num_tx_queues;
	int i, j;
	int rqpv, tqpv;
	int err = 0;

	/* No mapping required if MSI-X is disabled. */
	if (!(adapter->flags & IXGBE_FLAG_MSIX_ENABLED))
		goto out;

	q_vectors = adapter->num_msix_vectors - NON_Q_VECTORS;

	/*
	 * The ideal configuration...
	 * We have enough vectors to map one per queue.
	 */
	if (q_vectors == adapter->num_rx_queues + adapter->num_tx_queues) {
		for (; rxr_idx < rxr_remaining; v_start++, rxr_idx++)
			map_vector_to_rxq(adapter, v_start, rxr_idx);

		for (; txr_idx < txr_remaining; v_start++, txr_idx++)
			map_vector_to_txq(adapter, v_start, txr_idx);

		goto out;
	}

	/*
	 * If we don't have enough vectors for a 1-to-1
	 * mapping, we'll have to group them so there are
	 * multiple queues per vector.
	 */
	/* Re-adjusting *qpv takes care of the remainder. */
	for (i = v_start; i < q_vectors; i++) {
		rqpv = DIV_ROUND_UP(rxr_remaining, q_vectors - i);
		for (j = 0; j < rqpv; j++) {
			map_vector_to_rxq(adapter, i, rxr_idx);
			rxr_idx++;
			rxr_remaining--;
		}
		tqpv = DIV_ROUND_UP(txr_remaining, q_vectors - i);
		for (j = 0; j < tqpv; j++) {
			map_vector_to_txq(adapter, i, txr_idx);
			txr_idx++;
			txr_remaining--;
		}
	}
out:
	return err;
}

/**
 * ixgbe_request_msix_irqs - Initialize MSI-X interrupts
 * @adapter: board private structure
 *
 * ixgbe_request_msix_irqs allocates MSI-X vectors and requests
 * interrupts from the kernel.
 **/
static int ixgbe_request_msix_irqs(struct ixgbe_adapter *adapter)
{
	struct net_device *netdev = adapter->netdev;
	irqreturn_t (*handler)(int, void *);
	int i, vector, q_vectors, err;
	int ri = 0, ti = 0;

	/* Decrement for Other and TCP Timer vectors */
	q_vectors = adapter->num_msix_vectors - NON_Q_VECTORS;

	err = ixgbe_map_rings_to_vectors(adapter);
	if (err)
		return err;

#define SET_HANDLER(_v) (((_v)->rxr_count && (_v)->txr_count)        \
					  ? &ixgbe_msix_clean_many : \
			  (_v)->rxr_count ? &ixgbe_msix_clean_rx   : \
			  (_v)->txr_count ? &ixgbe_msix_clean_tx   : \
			  NULL)
	for (vector = 0; vector < q_vectors; vector++) {
		struct ixgbe_q_vector *q_vector = adapter->q_vector[vector];
		handler = SET_HANDLER(q_vector);

		if (handler == &ixgbe_msix_clean_rx) {
			snprintf(q_vector->name, sizeof(q_vector->name) - 1,
			         "%s-%s-%d", netdev->name, "rx", ri++);
		} else if (handler == &ixgbe_msix_clean_tx) {
			snprintf(q_vector->name, sizeof(q_vector->name) - 1,
			         "%s-%s-%d", netdev->name, "tx", ti++);
		} else if (handler == &ixgbe_msix_clean_many) {
			snprintf(q_vector->name, sizeof(q_vector->name) - 1,
			         "%s-%s-%d", netdev->name, "TxRx", ri++);
			ti++;
		} else {
			/* skip this unused q_vector */
			continue;
		}
		err = request_irq(adapter->msix_entries[vector].vector,
				  handler, 0, q_vector->name,
				  q_vector);
		if (err) {
			e_err(probe, "request_irq failed for MSIX interrupt "
			      "Error: %d\n", err);
			goto free_queue_irqs;
		}
	}

	sprintf(adapter->lsc_int_name, "%s:lsc", netdev->name);
	err = request_irq(adapter->msix_entries[vector].vector,
			  ixgbe_msix_lsc, 0, adapter->lsc_int_name, netdev);
	if (err) {
		e_err(probe, "request_irq for msix_lsc failed: %d\n", err);
		goto free_queue_irqs;
	}

	return 0;

free_queue_irqs:
	for (i = vector - 1; i >= 0; i--)
		free_irq(adapter->msix_entries[--vector].vector,
			 adapter->q_vector[i]);
	adapter->flags &= ~IXGBE_FLAG_MSIX_ENABLED;
	pci_disable_msix(adapter->pdev);
	kfree(adapter->msix_entries);
	adapter->msix_entries = NULL;
	return err;
}

static void ixgbe_set_itr(struct ixgbe_adapter *adapter)
{
	struct ixgbe_q_vector *q_vector = adapter->q_vector[0];
	struct ixgbe_ring *rx_ring = adapter->rx_ring[0];
	struct ixgbe_ring *tx_ring = adapter->tx_ring[0];
	u32 new_itr = q_vector->eitr;
	u8 current_itr;

	q_vector->tx_itr = ixgbe_update_itr(adapter, new_itr,
					    q_vector->tx_itr,
					    tx_ring->total_packets,
					    tx_ring->total_bytes);
	q_vector->rx_itr = ixgbe_update_itr(adapter, new_itr,
					    q_vector->rx_itr,
					    rx_ring->total_packets,
					    rx_ring->total_bytes);

	current_itr = max(q_vector->rx_itr, q_vector->tx_itr);

	switch (current_itr) {
	/* counts and packets in update_itr are dependent on these numbers */
	case lowest_latency:
		new_itr = 100000;
		break;
	case low_latency:
		new_itr = 20000; /* aka hwitr = ~200 */
		break;
	case bulk_latency:
		new_itr = 8000;
		break;
	default:
		break;
	}

	if (new_itr != q_vector->eitr) {
		/* do an exponential smoothing */
		new_itr = ((q_vector->eitr * 9) + new_itr)/10;

		/* save the algorithm value here */
		q_vector->eitr = new_itr;

		ixgbe_write_eitr(q_vector);
	}
}

/**
 * ixgbe_irq_enable - Enable default interrupt generation settings
 * @adapter: board private structure
 **/
static inline void ixgbe_irq_enable(struct ixgbe_adapter *adapter, bool queues,
				    bool flush)
{
	u32 mask;

	mask = (IXGBE_EIMS_ENABLE_MASK & ~IXGBE_EIMS_RTX_QUEUE);
	if (adapter->flags2 & IXGBE_FLAG2_TEMP_SENSOR_CAPABLE)
		mask |= IXGBE_EIMS_GPI_SDP0;
	if (adapter->flags & IXGBE_FLAG_FAN_FAIL_CAPABLE)
		mask |= IXGBE_EIMS_GPI_SDP1;
	switch (adapter->hw.mac.type) {
	case ixgbe_mac_82599EB:
	case ixgbe_mac_X540:
		mask |= IXGBE_EIMS_ECC;
		mask |= IXGBE_EIMS_GPI_SDP1;
		mask |= IXGBE_EIMS_GPI_SDP2;
		if (adapter->num_vfs)
			mask |= IXGBE_EIMS_MAILBOX;
		break;
	default:
		break;
	}
	if (adapter->flags & IXGBE_FLAG_FDIR_HASH_CAPABLE ||
	    adapter->flags & IXGBE_FLAG_FDIR_PERFECT_CAPABLE)
		mask |= IXGBE_EIMS_FLOW_DIR;

	IXGBE_WRITE_REG(&adapter->hw, IXGBE_EIMS, mask);
	if (queues)
		ixgbe_irq_enable_queues(adapter, ~0);
	if (flush)
		IXGBE_WRITE_FLUSH(&adapter->hw);

	if (adapter->num_vfs > 32) {
		u32 eitrsel = (1 << (adapter->num_vfs - 32)) - 1;
		IXGBE_WRITE_REG(&adapter->hw, IXGBE_EITRSEL, eitrsel);
	}
}

/**
 * ixgbe_intr - legacy mode Interrupt Handler
 * @irq: interrupt number
 * @data: pointer to a network interface device structure
 **/
static irqreturn_t ixgbe_intr(int irq, void *data)
{
	struct net_device *netdev = data;
	struct ixgbe_adapter *adapter = netdev_priv(netdev);
	struct ixgbe_hw *hw = &adapter->hw;
	struct ixgbe_q_vector *q_vector = adapter->q_vector[0];
	u32 eicr;

	/*
	 * Workaround for silicon errata on 82598.  Mask the interrupts
	 * before the read of EICR.
	 */
	IXGBE_WRITE_REG(hw, IXGBE_EIMC, IXGBE_IRQ_CLEAR_MASK);

	/* for NAPI, using EIAM to auto-mask tx/rx interrupt bits on read
	 * therefore no explict interrupt disable is necessary */
	eicr = IXGBE_READ_REG(hw, IXGBE_EICR);
	if (!eicr) {
		/*
		 * shared interrupt alert!
		 * make sure interrupts are enabled because the read will
		 * have disabled interrupts due to EIAM
		 * finish the workaround of silicon errata on 82598.  Unmask
		 * the interrupt that we masked before the EICR read.
		 */
		if (!test_bit(__IXGBE_DOWN, &adapter->state))
			ixgbe_irq_enable(adapter, true, true);
		return IRQ_NONE;	/* Not our interrupt */
	}

	if (eicr & IXGBE_EICR_LSC)
		ixgbe_check_lsc(adapter);

	switch (hw->mac.type) {
	case ixgbe_mac_82599EB:
		ixgbe_check_sfp_event(adapter, eicr);
		if ((adapter->flags2 & IXGBE_FLAG2_TEMP_SENSOR_CAPABLE) &&
		    ((eicr & IXGBE_EICR_GPI_SDP0) || (eicr & IXGBE_EICR_LSC))) {
			if (!test_bit(__IXGBE_DOWN, &adapter->state)) {
				adapter->interrupt_event = eicr;
				adapter->flags2 |= IXGBE_FLAG2_TEMP_SENSOR_EVENT;
				ixgbe_service_event_schedule(adapter);
			}
		}
		break;
	default:
		break;
	}

	ixgbe_check_fan_failure(adapter, eicr);

	if (napi_schedule_prep(&(q_vector->napi))) {
		adapter->tx_ring[0]->total_packets = 0;
		adapter->tx_ring[0]->total_bytes = 0;
		adapter->rx_ring[0]->total_packets = 0;
		adapter->rx_ring[0]->total_bytes = 0;
		/* would disable interrupts here but EIAM disabled it */
		__napi_schedule(&(q_vector->napi));
	}

	/*
	 * re-enable link(maybe) and non-queue interrupts, no flush.
	 * ixgbe_poll will re-enable the queue interrupts
	 */

	if (!test_bit(__IXGBE_DOWN, &adapter->state))
		ixgbe_irq_enable(adapter, false, false);

	return IRQ_HANDLED;
}

static inline void ixgbe_reset_q_vectors(struct ixgbe_adapter *adapter)
{
	int i, q_vectors = adapter->num_msix_vectors - NON_Q_VECTORS;

	for (i = 0; i < q_vectors; i++) {
		struct ixgbe_q_vector *q_vector = adapter->q_vector[i];
		bitmap_zero(q_vector->rxr_idx, MAX_RX_QUEUES);
		bitmap_zero(q_vector->txr_idx, MAX_TX_QUEUES);
		q_vector->rxr_count = 0;
		q_vector->txr_count = 0;
	}
}

/**
 * ixgbe_request_irq - initialize interrupts
 * @adapter: board private structure
 *
 * Attempts to configure interrupts using the best available
 * capabilities of the hardware and kernel.
 **/
static int ixgbe_request_irq(struct ixgbe_adapter *adapter)
{
	struct net_device *netdev = adapter->netdev;
	int err;

	if (adapter->flags & IXGBE_FLAG_MSIX_ENABLED) {
		err = ixgbe_request_msix_irqs(adapter);
	} else if (adapter->flags & IXGBE_FLAG_MSI_ENABLED) {
		err = request_irq(adapter->pdev->irq, ixgbe_intr, 0,
				  netdev->name, netdev);
	} else {
		err = request_irq(adapter->pdev->irq, ixgbe_intr, IRQF_SHARED,
				  netdev->name, netdev);
	}

	if (err)
		e_err(probe, "request_irq failed, Error %d\n", err);

	return err;
}

static void ixgbe_free_irq(struct ixgbe_adapter *adapter)
{
	struct net_device *netdev = adapter->netdev;

	if (adapter->flags & IXGBE_FLAG_MSIX_ENABLED) {
		int i, q_vectors;

		q_vectors = adapter->num_msix_vectors;

		i = q_vectors - 1;
		free_irq(adapter->msix_entries[i].vector, netdev);

		i--;
		for (; i >= 0; i--) {
			/* free only the irqs that were actually requested */
			if (!adapter->q_vector[i]->rxr_count &&
			    !adapter->q_vector[i]->txr_count)
				continue;

			free_irq(adapter->msix_entries[i].vector,
				 adapter->q_vector[i]);
		}

		ixgbe_reset_q_vectors(adapter);
	} else {
		free_irq(adapter->pdev->irq, netdev);
	}
}

/**
 * ixgbe_irq_disable - Mask off interrupt generation on the NIC
 * @adapter: board private structure
 **/
static inline void ixgbe_irq_disable(struct ixgbe_adapter *adapter)
{
	switch (adapter->hw.mac.type) {
	case ixgbe_mac_82598EB:
		IXGBE_WRITE_REG(&adapter->hw, IXGBE_EIMC, ~0);
		break;
	case ixgbe_mac_82599EB:
	case ixgbe_mac_X540:
		IXGBE_WRITE_REG(&adapter->hw, IXGBE_EIMC, 0xFFFF0000);
		IXGBE_WRITE_REG(&adapter->hw, IXGBE_EIMC_EX(0), ~0);
		IXGBE_WRITE_REG(&adapter->hw, IXGBE_EIMC_EX(1), ~0);
		if (adapter->num_vfs > 32)
			IXGBE_WRITE_REG(&adapter->hw, IXGBE_EITRSEL, 0);
		break;
	default:
		break;
	}
	IXGBE_WRITE_FLUSH(&adapter->hw);
	if (adapter->flags & IXGBE_FLAG_MSIX_ENABLED) {
		int i;
		for (i = 0; i < adapter->num_msix_vectors; i++)
			synchronize_irq(adapter->msix_entries[i].vector);
	} else {
		synchronize_irq(adapter->pdev->irq);
	}
}

/**
 * ixgbe_configure_msi_and_legacy - Initialize PIN (INTA...) and MSI interrupts
 *
 **/
static void ixgbe_configure_msi_and_legacy(struct ixgbe_adapter *adapter)
{
	struct ixgbe_hw *hw = &adapter->hw;

	IXGBE_WRITE_REG(hw, IXGBE_EITR(0),
			EITR_INTS_PER_SEC_TO_REG(adapter->rx_eitr_param));

	ixgbe_set_ivar(adapter, 0, 0, 0);
	ixgbe_set_ivar(adapter, 1, 0, 0);

	map_vector_to_rxq(adapter, 0, 0);
	map_vector_to_txq(adapter, 0, 0);

	e_info(hw, "Legacy interrupt IVAR setup done\n");
}

/**
 * ixgbe_configure_tx_ring - Configure 8259x Tx ring after Reset
 * @adapter: board private structure
 * @ring: structure containing ring specific data
 *
 * Configure the Tx descriptor ring after a reset.
 **/
void ixgbe_configure_tx_ring(struct ixgbe_adapter *adapter,
			     struct ixgbe_ring *ring)
{
	struct ixgbe_hw *hw = &adapter->hw;
	u64 tdba = ring->dma;
	int wait_loop = 10;
	u32 txdctl;
	u8 reg_idx = ring->reg_idx;

	/* disable queue to avoid issues while updating state */
	txdctl = IXGBE_READ_REG(hw, IXGBE_TXDCTL(reg_idx));
	IXGBE_WRITE_REG(hw, IXGBE_TXDCTL(reg_idx),
			txdctl & ~IXGBE_TXDCTL_ENABLE);
	IXGBE_WRITE_FLUSH(hw);

	IXGBE_WRITE_REG(hw, IXGBE_TDBAL(reg_idx),
			(tdba & DMA_BIT_MASK(32)));
	IXGBE_WRITE_REG(hw, IXGBE_TDBAH(reg_idx), (tdba >> 32));
	IXGBE_WRITE_REG(hw, IXGBE_TDLEN(reg_idx),
			ring->count * sizeof(union ixgbe_adv_tx_desc));
	IXGBE_WRITE_REG(hw, IXGBE_TDH(reg_idx), 0);
	IXGBE_WRITE_REG(hw, IXGBE_TDT(reg_idx), 0);
	ring->tail = hw->hw_addr + IXGBE_TDT(reg_idx);

	/* configure fetching thresholds */
	if (adapter->rx_itr_setting == 0) {
		/* cannot set wthresh when itr==0 */
		txdctl &= ~0x007F0000;
	} else {
		/* enable WTHRESH=8 descriptors, to encourage burst writeback */
		txdctl |= (8 << 16);
	}
	if (adapter->flags & IXGBE_FLAG_DCB_ENABLED) {
		/* PThresh workaround for Tx hang with DFP enabled. */
		txdctl |= 32;
	}

	/* reinitialize flowdirector state */
	if ((adapter->flags & IXGBE_FLAG_FDIR_HASH_CAPABLE) &&
	    adapter->atr_sample_rate) {
		ring->atr_sample_rate = adapter->atr_sample_rate;
		ring->atr_count = 0;
		set_bit(__IXGBE_TX_FDIR_INIT_DONE, &ring->state);
	} else {
		ring->atr_sample_rate = 0;
	}

	clear_bit(__IXGBE_HANG_CHECK_ARMED, &ring->state);

	/* enable queue */
	txdctl |= IXGBE_TXDCTL_ENABLE;
	IXGBE_WRITE_REG(hw, IXGBE_TXDCTL(reg_idx), txdctl);

	/* TXDCTL.EN will return 0 on 82598 if link is down, so skip it */
	if (hw->mac.type == ixgbe_mac_82598EB &&
	    !(IXGBE_READ_REG(hw, IXGBE_LINKS) & IXGBE_LINKS_UP))
		return;

	/* poll to verify queue is enabled */
	do {
		usleep_range(1000, 2000);
		txdctl = IXGBE_READ_REG(hw, IXGBE_TXDCTL(reg_idx));
	} while (--wait_loop && !(txdctl & IXGBE_TXDCTL_ENABLE));
	if (!wait_loop)
		e_err(drv, "Could not enable Tx Queue %d\n", reg_idx);
}

static void ixgbe_setup_mtqc(struct ixgbe_adapter *adapter)
{
	struct ixgbe_hw *hw = &adapter->hw;
	u32 rttdcs;
	u32 mask;

	if (hw->mac.type == ixgbe_mac_82598EB)
		return;

	/* disable the arbiter while setting MTQC */
	rttdcs = IXGBE_READ_REG(hw, IXGBE_RTTDCS);
	rttdcs |= IXGBE_RTTDCS_ARBDIS;
	IXGBE_WRITE_REG(hw, IXGBE_RTTDCS, rttdcs);

	/* set transmit pool layout */
	mask = (IXGBE_FLAG_SRIOV_ENABLED | IXGBE_FLAG_DCB_ENABLED);
	switch (adapter->flags & mask) {

	case (IXGBE_FLAG_SRIOV_ENABLED):
		IXGBE_WRITE_REG(hw, IXGBE_MTQC,
				(IXGBE_MTQC_VT_ENA | IXGBE_MTQC_64VF));
		break;

	case (IXGBE_FLAG_DCB_ENABLED):
		/* We enable 8 traffic classes, DCB only */
		IXGBE_WRITE_REG(hw, IXGBE_MTQC,
			      (IXGBE_MTQC_RT_ENA | IXGBE_MTQC_8TC_8TQ));
		break;

	default:
		IXGBE_WRITE_REG(hw, IXGBE_MTQC, IXGBE_MTQC_64Q_1PB);
		break;
	}

	/* re-enable the arbiter */
	rttdcs &= ~IXGBE_RTTDCS_ARBDIS;
	IXGBE_WRITE_REG(hw, IXGBE_RTTDCS, rttdcs);
}

/**
 * ixgbe_configure_tx - Configure 8259x Transmit Unit after Reset
 * @adapter: board private structure
 *
 * Configure the Tx unit of the MAC after a reset.
 **/
static void ixgbe_configure_tx(struct ixgbe_adapter *adapter)
{
	struct ixgbe_hw *hw = &adapter->hw;
	u32 dmatxctl;
	u32 i;

	ixgbe_setup_mtqc(adapter);

	if (hw->mac.type != ixgbe_mac_82598EB) {
		/* DMATXCTL.EN must be before Tx queues are enabled */
		dmatxctl = IXGBE_READ_REG(hw, IXGBE_DMATXCTL);
		dmatxctl |= IXGBE_DMATXCTL_TE;
		IXGBE_WRITE_REG(hw, IXGBE_DMATXCTL, dmatxctl);
	}

	/* Setup the HW Tx Head and Tail descriptor pointers */
	for (i = 0; i < adapter->num_tx_queues; i++)
		ixgbe_configure_tx_ring(adapter, adapter->tx_ring[i]);
}

#define IXGBE_SRRCTL_BSIZEHDRSIZE_SHIFT 2

static void ixgbe_configure_srrctl(struct ixgbe_adapter *adapter,
				   struct ixgbe_ring *rx_ring)
{
	u32 srrctl;
	u8 reg_idx = rx_ring->reg_idx;

	switch (adapter->hw.mac.type) {
	case ixgbe_mac_82598EB: {
		struct ixgbe_ring_feature *feature = adapter->ring_feature;
		const int mask = feature[RING_F_RSS].mask;
		reg_idx = reg_idx & mask;
	}
		break;
	case ixgbe_mac_82599EB:
	case ixgbe_mac_X540:
	default:
		break;
	}

	srrctl = IXGBE_READ_REG(&adapter->hw, IXGBE_SRRCTL(reg_idx));

	srrctl &= ~IXGBE_SRRCTL_BSIZEHDR_MASK;
	srrctl &= ~IXGBE_SRRCTL_BSIZEPKT_MASK;
	if (adapter->num_vfs)
		srrctl |= IXGBE_SRRCTL_DROP_EN;

	srrctl |= (IXGBE_RX_HDR_SIZE << IXGBE_SRRCTL_BSIZEHDRSIZE_SHIFT) &
		  IXGBE_SRRCTL_BSIZEHDR_MASK;

	if (ring_is_ps_enabled(rx_ring)) {
#if (PAGE_SIZE / 2) > IXGBE_MAX_RXBUFFER
		srrctl |= IXGBE_MAX_RXBUFFER >> IXGBE_SRRCTL_BSIZEPKT_SHIFT;
#else
		srrctl |= (PAGE_SIZE / 2) >> IXGBE_SRRCTL_BSIZEPKT_SHIFT;
#endif
		srrctl |= IXGBE_SRRCTL_DESCTYPE_HDR_SPLIT_ALWAYS;
	} else {
		srrctl |= ALIGN(rx_ring->rx_buf_len, 1024) >>
			  IXGBE_SRRCTL_BSIZEPKT_SHIFT;
		srrctl |= IXGBE_SRRCTL_DESCTYPE_ADV_ONEBUF;
	}

	IXGBE_WRITE_REG(&adapter->hw, IXGBE_SRRCTL(reg_idx), srrctl);
}

static void ixgbe_setup_mrqc(struct ixgbe_adapter *adapter)
{
	struct ixgbe_hw *hw = &adapter->hw;
	static const u32 seed[10] = { 0xE291D73D, 0x1805EC6C, 0x2A94B30D,
			  0xA54F2BEC, 0xEA49AF7C, 0xE214AD3D, 0xB855AABE,
			  0x6A3E67EA, 0x14364D17, 0x3BED200D};
	u32 mrqc = 0, reta = 0;
	u32 rxcsum;
	int i, j;
	int mask;

	/* Fill out hash function seeds */
	for (i = 0; i < 10; i++)
		IXGBE_WRITE_REG(hw, IXGBE_RSSRK(i), seed[i]);

	/* Fill out redirection table */
	for (i = 0, j = 0; i < 128; i++, j++) {
		if (j == adapter->ring_feature[RING_F_RSS].indices)
			j = 0;
		/* reta = 4-byte sliding window of
		 * 0x00..(indices-1)(indices-1)00..etc. */
		reta = (reta << 8) | (j * 0x11);
		if ((i & 3) == 3)
			IXGBE_WRITE_REG(hw, IXGBE_RETA(i >> 2), reta);
	}

	/* Disable indicating checksum in descriptor, enables RSS hash */
	rxcsum = IXGBE_READ_REG(hw, IXGBE_RXCSUM);
	rxcsum |= IXGBE_RXCSUM_PCSD;
	IXGBE_WRITE_REG(hw, IXGBE_RXCSUM, rxcsum);

	if (adapter->hw.mac.type == ixgbe_mac_82598EB)
		mask = adapter->flags & IXGBE_FLAG_RSS_ENABLED;
	else
		mask = adapter->flags & (IXGBE_FLAG_RSS_ENABLED
#ifdef CONFIG_IXGBE_DCB
					 | IXGBE_FLAG_DCB_ENABLED
#endif
					 | IXGBE_FLAG_SRIOV_ENABLED
					);

	switch (mask) {
#ifdef CONFIG_IXGBE_DCB
	case (IXGBE_FLAG_DCB_ENABLED | IXGBE_FLAG_RSS_ENABLED):
		mrqc = IXGBE_MRQC_RTRSS8TCEN;
		break;
	case (IXGBE_FLAG_DCB_ENABLED):
		mrqc = IXGBE_MRQC_RT8TCEN;
		break;
#endif /* CONFIG_IXGBE_DCB */
	case (IXGBE_FLAG_RSS_ENABLED):
		mrqc = IXGBE_MRQC_RSSEN;
		break;
	case (IXGBE_FLAG_SRIOV_ENABLED):
		mrqc = IXGBE_MRQC_VMDQEN;
		break;
	default:
		break;
	}

	/* Perform hash on these packet types */
	mrqc |= IXGBE_MRQC_RSS_FIELD_IPV4
	      | IXGBE_MRQC_RSS_FIELD_IPV4_TCP
	      | IXGBE_MRQC_RSS_FIELD_IPV6
	      | IXGBE_MRQC_RSS_FIELD_IPV6_TCP;

	IXGBE_WRITE_REG(hw, IXGBE_MRQC, mrqc);
}

/**
 * ixgbe_clear_rscctl - disable RSC for the indicated ring
 * @adapter: address of board private structure
 * @ring: structure containing ring specific data
 **/
void ixgbe_clear_rscctl(struct ixgbe_adapter *adapter,
                        struct ixgbe_ring *ring)
{
	struct ixgbe_hw *hw = &adapter->hw;
	u32 rscctrl;
	u8 reg_idx = ring->reg_idx;

	rscctrl = IXGBE_READ_REG(hw, IXGBE_RSCCTL(reg_idx));
	rscctrl &= ~IXGBE_RSCCTL_RSCEN;
	IXGBE_WRITE_REG(hw, IXGBE_RSCCTL(reg_idx), rscctrl);
}

/**
 * ixgbe_configure_rscctl - enable RSC for the indicated ring
 * @adapter:    address of board private structure
 * @index:      index of ring to set
 **/
void ixgbe_configure_rscctl(struct ixgbe_adapter *adapter,
				   struct ixgbe_ring *ring)
{
	struct ixgbe_hw *hw = &adapter->hw;
	u32 rscctrl;
	int rx_buf_len;
	u8 reg_idx = ring->reg_idx;

	if (!ring_is_rsc_enabled(ring))
		return;

	rx_buf_len = ring->rx_buf_len;
	rscctrl = IXGBE_READ_REG(hw, IXGBE_RSCCTL(reg_idx));
	rscctrl |= IXGBE_RSCCTL_RSCEN;
	/*
	 * we must limit the number of descriptors so that the
	 * total size of max desc * buf_len is not greater
	 * than 65535
	 */
	if (ring_is_ps_enabled(ring)) {
#if (MAX_SKB_FRAGS > 16)
		rscctrl |= IXGBE_RSCCTL_MAXDESC_16;
#elif (MAX_SKB_FRAGS > 8)
		rscctrl |= IXGBE_RSCCTL_MAXDESC_8;
#elif (MAX_SKB_FRAGS > 4)
		rscctrl |= IXGBE_RSCCTL_MAXDESC_4;
#else
		rscctrl |= IXGBE_RSCCTL_MAXDESC_1;
#endif
	} else {
		if (rx_buf_len < IXGBE_RXBUFFER_4096)
			rscctrl |= IXGBE_RSCCTL_MAXDESC_16;
		else if (rx_buf_len < IXGBE_RXBUFFER_8192)
			rscctrl |= IXGBE_RSCCTL_MAXDESC_8;
		else
			rscctrl |= IXGBE_RSCCTL_MAXDESC_4;
	}
	IXGBE_WRITE_REG(hw, IXGBE_RSCCTL(reg_idx), rscctrl);
}

/**
 *  ixgbe_set_uta - Set unicast filter table address
 *  @adapter: board private structure
 *
 *  The unicast table address is a register array of 32-bit registers.
 *  The table is meant to be used in a way similar to how the MTA is used
 *  however due to certain limitations in the hardware it is necessary to
 *  set all the hash bits to 1 and use the VMOLR ROPE bit as a promiscuous
 *  enable bit to allow vlan tag stripping when promiscuous mode is enabled
 **/
static void ixgbe_set_uta(struct ixgbe_adapter *adapter)
{
	struct ixgbe_hw *hw = &adapter->hw;
	int i;

	/* The UTA table only exists on 82599 hardware and newer */
	if (hw->mac.type < ixgbe_mac_82599EB)
		return;

	/* we only need to do this if VMDq is enabled */
	if (!(adapter->flags & IXGBE_FLAG_SRIOV_ENABLED))
		return;

	for (i = 0; i < 128; i++)
		IXGBE_WRITE_REG(hw, IXGBE_UTA(i), ~0);
}

#define IXGBE_MAX_RX_DESC_POLL 10
static void ixgbe_rx_desc_queue_enable(struct ixgbe_adapter *adapter,
				       struct ixgbe_ring *ring)
{
	struct ixgbe_hw *hw = &adapter->hw;
	int wait_loop = IXGBE_MAX_RX_DESC_POLL;
	u32 rxdctl;
	u8 reg_idx = ring->reg_idx;

	/* RXDCTL.EN will return 0 on 82598 if link is down, so skip it */
	if (hw->mac.type == ixgbe_mac_82598EB &&
	    !(IXGBE_READ_REG(hw, IXGBE_LINKS) & IXGBE_LINKS_UP))
		return;

	do {
		usleep_range(1000, 2000);
		rxdctl = IXGBE_READ_REG(hw, IXGBE_RXDCTL(reg_idx));
	} while (--wait_loop && !(rxdctl & IXGBE_RXDCTL_ENABLE));

	if (!wait_loop) {
		e_err(drv, "RXDCTL.ENABLE on Rx queue %d not set within "
		      "the polling period\n", reg_idx);
	}
}

void ixgbe_disable_rx_queue(struct ixgbe_adapter *adapter,
			    struct ixgbe_ring *ring)
{
	struct ixgbe_hw *hw = &adapter->hw;
	int wait_loop = IXGBE_MAX_RX_DESC_POLL;
	u32 rxdctl;
	u8 reg_idx = ring->reg_idx;

	rxdctl = IXGBE_READ_REG(hw, IXGBE_RXDCTL(reg_idx));
	rxdctl &= ~IXGBE_RXDCTL_ENABLE;

	/* write value back with RXDCTL.ENABLE bit cleared */
	IXGBE_WRITE_REG(hw, IXGBE_RXDCTL(reg_idx), rxdctl);

	if (hw->mac.type == ixgbe_mac_82598EB &&
	    !(IXGBE_READ_REG(hw, IXGBE_LINKS) & IXGBE_LINKS_UP))
		return;

	/* the hardware may take up to 100us to really disable the rx queue */
	do {
		udelay(10);
		rxdctl = IXGBE_READ_REG(hw, IXGBE_RXDCTL(reg_idx));
	} while (--wait_loop && (rxdctl & IXGBE_RXDCTL_ENABLE));

	if (!wait_loop) {
		e_err(drv, "RXDCTL.ENABLE on Rx queue %d not cleared within "
		      "the polling period\n", reg_idx);
	}
}

void ixgbe_configure_rx_ring(struct ixgbe_adapter *adapter,
			     struct ixgbe_ring *ring)
{
	struct ixgbe_hw *hw = &adapter->hw;
	u64 rdba = ring->dma;
	u32 rxdctl;
	u8 reg_idx = ring->reg_idx;

	/* disable queue to avoid issues while updating state */
	rxdctl = IXGBE_READ_REG(hw, IXGBE_RXDCTL(reg_idx));
	ixgbe_disable_rx_queue(adapter, ring);

	IXGBE_WRITE_REG(hw, IXGBE_RDBAL(reg_idx), (rdba & DMA_BIT_MASK(32)));
	IXGBE_WRITE_REG(hw, IXGBE_RDBAH(reg_idx), (rdba >> 32));
	IXGBE_WRITE_REG(hw, IXGBE_RDLEN(reg_idx),
			ring->count * sizeof(union ixgbe_adv_rx_desc));
	IXGBE_WRITE_REG(hw, IXGBE_RDH(reg_idx), 0);
	IXGBE_WRITE_REG(hw, IXGBE_RDT(reg_idx), 0);
	ring->tail = hw->hw_addr + IXGBE_RDT(reg_idx);

	ixgbe_configure_srrctl(adapter, ring);
	ixgbe_configure_rscctl(adapter, ring);

	/* If operating in IOV mode set RLPML for X540 */
	if ((adapter->flags & IXGBE_FLAG_SRIOV_ENABLED) &&
	    hw->mac.type == ixgbe_mac_X540) {
		rxdctl &= ~IXGBE_RXDCTL_RLPMLMASK;
		rxdctl |= ((ring->netdev->mtu + ETH_HLEN +
			    ETH_FCS_LEN + VLAN_HLEN) | IXGBE_RXDCTL_RLPML_EN);
	}

	if (hw->mac.type == ixgbe_mac_82598EB) {
		/*
		 * enable cache line friendly hardware writes:
		 * PTHRESH=32 descriptors (half the internal cache),
		 * this also removes ugly rx_no_buffer_count increment
		 * HTHRESH=4 descriptors (to minimize latency on fetch)
		 * WTHRESH=8 burst writeback up to two cache lines
		 */
		rxdctl &= ~0x3FFFFF;
		rxdctl |=  0x080420;
	}

	/* enable receive descriptor ring */
	rxdctl |= IXGBE_RXDCTL_ENABLE;
	IXGBE_WRITE_REG(hw, IXGBE_RXDCTL(reg_idx), rxdctl);

	ixgbe_rx_desc_queue_enable(adapter, ring);
	ixgbe_alloc_rx_buffers(ring, IXGBE_DESC_UNUSED(ring));
}

static void ixgbe_setup_psrtype(struct ixgbe_adapter *adapter)
{
	struct ixgbe_hw *hw = &adapter->hw;
	int p;

	/* PSRTYPE must be initialized in non 82598 adapters */
	u32 psrtype = IXGBE_PSRTYPE_TCPHDR |
		      IXGBE_PSRTYPE_UDPHDR |
		      IXGBE_PSRTYPE_IPV4HDR |
		      IXGBE_PSRTYPE_L2HDR |
		      IXGBE_PSRTYPE_IPV6HDR;

	if (hw->mac.type == ixgbe_mac_82598EB)
		return;

	if (adapter->flags & IXGBE_FLAG_RSS_ENABLED)
		psrtype |= (adapter->num_rx_queues_per_pool << 29);

	for (p = 0; p < adapter->num_rx_pools; p++)
		IXGBE_WRITE_REG(hw, IXGBE_PSRTYPE(adapter->num_vfs + p),
				psrtype);
}

static void ixgbe_configure_virtualization(struct ixgbe_adapter *adapter)
{
	struct ixgbe_hw *hw = &adapter->hw;
	u32 gcr_ext;
	u32 vt_reg_bits;
	u32 reg_offset, vf_shift;
	u32 vmdctl;

	if (!(adapter->flags & IXGBE_FLAG_SRIOV_ENABLED))
		return;

	vmdctl = IXGBE_READ_REG(hw, IXGBE_VT_CTL);
	vt_reg_bits = IXGBE_VMD_CTL_VMDQ_EN | IXGBE_VT_CTL_REPLEN;
	vt_reg_bits |= (adapter->num_vfs << IXGBE_VT_CTL_POOL_SHIFT);
	IXGBE_WRITE_REG(hw, IXGBE_VT_CTL, vmdctl | vt_reg_bits);

	vf_shift = adapter->num_vfs % 32;
	reg_offset = (adapter->num_vfs > 32) ? 1 : 0;

	/* Enable only the PF's pool for Tx/Rx */
	IXGBE_WRITE_REG(hw, IXGBE_VFRE(reg_offset), (1 << vf_shift));
	IXGBE_WRITE_REG(hw, IXGBE_VFRE(reg_offset ^ 1), 0);
	IXGBE_WRITE_REG(hw, IXGBE_VFTE(reg_offset), (1 << vf_shift));
	IXGBE_WRITE_REG(hw, IXGBE_VFTE(reg_offset ^ 1), 0);
	IXGBE_WRITE_REG(hw, IXGBE_PFDTXGSWC, IXGBE_PFDTXGSWC_VT_LBEN);

	/* Map PF MAC address in RAR Entry 0 to first pool following VFs */
	hw->mac.ops.set_vmdq(hw, 0, adapter->num_vfs);

	/*
	 * Set up VF register offsets for selected VT Mode,
	 * i.e. 32 or 64 VFs for SR-IOV
	 */
	gcr_ext = IXGBE_READ_REG(hw, IXGBE_GCR_EXT);
	gcr_ext |= IXGBE_GCR_EXT_MSIX_EN;
	gcr_ext |= IXGBE_GCR_EXT_VT_MODE_64;
	IXGBE_WRITE_REG(hw, IXGBE_GCR_EXT, gcr_ext);

	/* enable Tx loopback for VF/PF communication */
	IXGBE_WRITE_REG(hw, IXGBE_PFDTXGSWC, IXGBE_PFDTXGSWC_VT_LBEN);
	/* Enable MAC Anti-Spoofing */
	hw->mac.ops.set_mac_anti_spoofing(hw,
					  (adapter->antispoofing_enabled =
					   (adapter->num_vfs != 0)),
					  adapter->num_vfs);
}

static void ixgbe_set_rx_buffer_len(struct ixgbe_adapter *adapter)
{
	struct ixgbe_hw *hw = &adapter->hw;
	struct net_device *netdev = adapter->netdev;
	int max_frame = netdev->mtu + ETH_HLEN + ETH_FCS_LEN;
	int rx_buf_len;
	struct ixgbe_ring *rx_ring;
	int i;
	u32 mhadd, hlreg0;

	/* Decide whether to use packet split mode or not */
	/* On by default */
	adapter->flags |= IXGBE_FLAG_RX_PS_ENABLED;

	/* Do not use packet split if we're in SR-IOV Mode */
	if (adapter->num_vfs)
		adapter->flags &= ~IXGBE_FLAG_RX_PS_ENABLED;

	/* Disable packet split due to 82599 erratum #45 */
	if (hw->mac.type == ixgbe_mac_82599EB)
		adapter->flags &= ~IXGBE_FLAG_RX_PS_ENABLED;

	/* Set the RX buffer length according to the mode */
	if (adapter->flags & IXGBE_FLAG_RX_PS_ENABLED) {
		rx_buf_len = IXGBE_RX_HDR_SIZE;
	} else {
		if (!(adapter->flags2 & IXGBE_FLAG2_RSC_ENABLED) &&
		    (netdev->mtu <= ETH_DATA_LEN))
			rx_buf_len = MAXIMUM_ETHERNET_VLAN_SIZE;
		else
			rx_buf_len = ALIGN(max_frame + VLAN_HLEN, 1024);
	}

#ifdef IXGBE_FCOE
	/* adjust max frame to be able to do baby jumbo for FCoE */
	if ((adapter->flags & IXGBE_FLAG_FCOE_ENABLED) &&
	    (max_frame < IXGBE_FCOE_JUMBO_FRAME_SIZE))
		max_frame = IXGBE_FCOE_JUMBO_FRAME_SIZE;

#endif /* IXGBE_FCOE */
	mhadd = IXGBE_READ_REG(hw, IXGBE_MHADD);
	if (max_frame != (mhadd >> IXGBE_MHADD_MFS_SHIFT)) {
		mhadd &= ~IXGBE_MHADD_MFS_MASK;
		mhadd |= max_frame << IXGBE_MHADD_MFS_SHIFT;

		IXGBE_WRITE_REG(hw, IXGBE_MHADD, mhadd);
	}

	hlreg0 = IXGBE_READ_REG(hw, IXGBE_HLREG0);
	/* set jumbo enable since MHADD.MFS is keeping size locked at max_frame */
	hlreg0 |= IXGBE_HLREG0_JUMBOEN;
	IXGBE_WRITE_REG(hw, IXGBE_HLREG0, hlreg0);

	/*
	 * Setup the HW Rx Head and Tail Descriptor Pointers and
	 * the Base and Length of the Rx Descriptor Ring
	 */
	for (i = 0; i < adapter->num_rx_queues; i++) {
		rx_ring = adapter->rx_ring[i];
		rx_ring->rx_buf_len = rx_buf_len;

		if (adapter->flags & IXGBE_FLAG_RX_PS_ENABLED)
			set_ring_ps_enabled(rx_ring);
		else
			clear_ring_ps_enabled(rx_ring);

		if (adapter->flags2 & IXGBE_FLAG2_RSC_ENABLED)
			set_ring_rsc_enabled(rx_ring);
		else
			clear_ring_rsc_enabled(rx_ring);

#ifdef IXGBE_FCOE
		if (netdev->features & NETIF_F_FCOE_MTU) {
			struct ixgbe_ring_feature *f;
			f = &adapter->ring_feature[RING_F_FCOE];
			if ((i >= f->mask) && (i < f->mask + f->indices)) {
				clear_ring_ps_enabled(rx_ring);
				if (rx_buf_len < IXGBE_FCOE_JUMBO_FRAME_SIZE)
					rx_ring->rx_buf_len =
						IXGBE_FCOE_JUMBO_FRAME_SIZE;
			} else if (!ring_is_rsc_enabled(rx_ring) &&
				   !ring_is_ps_enabled(rx_ring)) {
				rx_ring->rx_buf_len =
						IXGBE_FCOE_JUMBO_FRAME_SIZE;
			}
		}
#endif /* IXGBE_FCOE */
	}
}

static void ixgbe_setup_rdrxctl(struct ixgbe_adapter *adapter)
{
	struct ixgbe_hw *hw = &adapter->hw;
	u32 rdrxctl = IXGBE_READ_REG(hw, IXGBE_RDRXCTL);

	switch (hw->mac.type) {
	case ixgbe_mac_82598EB:
		/*
		 * For VMDq support of different descriptor types or
		 * buffer sizes through the use of multiple SRRCTL
		 * registers, RDRXCTL.MVMEN must be set to 1
		 *
		 * also, the manual doesn't mention it clearly but DCA hints
		 * will only use queue 0's tags unless this bit is set.  Side
		 * effects of setting this bit are only that SRRCTL must be
		 * fully programmed [0..15]
		 */
		rdrxctl |= IXGBE_RDRXCTL_MVMEN;
		break;
	case ixgbe_mac_82599EB:
	case ixgbe_mac_X540:
		/* Disable RSC for ACK packets */
		IXGBE_WRITE_REG(hw, IXGBE_RSCDBU,
		   (IXGBE_RSCDBU_RSCACKDIS | IXGBE_READ_REG(hw, IXGBE_RSCDBU)));
		rdrxctl &= ~IXGBE_RDRXCTL_RSCFRSTSIZE;
		/* hardware requires some bits to be set by default */
		rdrxctl |= (IXGBE_RDRXCTL_RSCACKC | IXGBE_RDRXCTL_FCOE_WRFIX);
		rdrxctl |= IXGBE_RDRXCTL_CRCSTRIP;
		break;
	default:
		/* We should do nothing since we don't know this hardware */
		return;
	}

	IXGBE_WRITE_REG(hw, IXGBE_RDRXCTL, rdrxctl);
}

/**
 * ixgbe_configure_rx - Configure 8259x Receive Unit after Reset
 * @adapter: board private structure
 *
 * Configure the Rx unit of the MAC after a reset.
 **/
static void ixgbe_configure_rx(struct ixgbe_adapter *adapter)
{
	struct ixgbe_hw *hw = &adapter->hw;
	int i;
	u32 rxctrl;

	/* disable receives while setting up the descriptors */
	rxctrl = IXGBE_READ_REG(hw, IXGBE_RXCTRL);
	IXGBE_WRITE_REG(hw, IXGBE_RXCTRL, rxctrl & ~IXGBE_RXCTRL_RXEN);

	ixgbe_setup_psrtype(adapter);
	ixgbe_setup_rdrxctl(adapter);

	/* Program registers for the distribution of queues */
	ixgbe_setup_mrqc(adapter);

	ixgbe_set_uta(adapter);

	/* set_rx_buffer_len must be called before ring initialization */
	ixgbe_set_rx_buffer_len(adapter);

	/*
	 * Setup the HW Rx Head and Tail Descriptor Pointers and
	 * the Base and Length of the Rx Descriptor Ring
	 */
	for (i = 0; i < adapter->num_rx_queues; i++)
		ixgbe_configure_rx_ring(adapter, adapter->rx_ring[i]);

	/* disable drop enable for 82598 parts */
	if (hw->mac.type == ixgbe_mac_82598EB)
		rxctrl |= IXGBE_RXCTRL_DMBYPS;

	/* enable all receives */
	rxctrl |= IXGBE_RXCTRL_RXEN;
	hw->mac.ops.enable_rx_dma(hw, rxctrl);
}

static void ixgbe_vlan_rx_add_vid(struct net_device *netdev, u16 vid)
{
	struct ixgbe_adapter *adapter = netdev_priv(netdev);
	struct ixgbe_hw *hw = &adapter->hw;
	int pool_ndx = adapter->num_vfs;

	/* add VID to filter table */
	hw->mac.ops.set_vfta(&adapter->hw, vid, pool_ndx, true);
	set_bit(vid, adapter->active_vlans);
}

static void ixgbe_vlan_rx_kill_vid(struct net_device *netdev, u16 vid)
{
	struct ixgbe_adapter *adapter = netdev_priv(netdev);
	struct ixgbe_hw *hw = &adapter->hw;
	int pool_ndx = adapter->num_vfs;

	/* remove VID from filter table */
	hw->mac.ops.set_vfta(&adapter->hw, vid, pool_ndx, false);
	clear_bit(vid, adapter->active_vlans);
}

/**
 * ixgbe_vlan_filter_disable - helper to disable hw vlan filtering
 * @adapter: driver data
 */
static void ixgbe_vlan_filter_disable(struct ixgbe_adapter *adapter)
{
	struct ixgbe_hw *hw = &adapter->hw;
	u32 vlnctrl;

	vlnctrl = IXGBE_READ_REG(hw, IXGBE_VLNCTRL);
	vlnctrl &= ~(IXGBE_VLNCTRL_VFE | IXGBE_VLNCTRL_CFIEN);
	IXGBE_WRITE_REG(hw, IXGBE_VLNCTRL, vlnctrl);
}

/**
 * ixgbe_vlan_filter_enable - helper to enable hw vlan filtering
 * @adapter: driver data
 */
static void ixgbe_vlan_filter_enable(struct ixgbe_adapter *adapter)
{
	struct ixgbe_hw *hw = &adapter->hw;
	u32 vlnctrl;

	vlnctrl = IXGBE_READ_REG(hw, IXGBE_VLNCTRL);
	vlnctrl |= IXGBE_VLNCTRL_VFE;
	vlnctrl &= ~IXGBE_VLNCTRL_CFIEN;
	IXGBE_WRITE_REG(hw, IXGBE_VLNCTRL, vlnctrl);
}

/**
 * ixgbe_vlan_strip_disable - helper to disable hw vlan stripping
 * @adapter: driver data
 */
static void ixgbe_vlan_strip_disable(struct ixgbe_adapter *adapter)
{
	struct ixgbe_hw *hw = &adapter->hw;
	u32 vlnctrl;
	int i, j;

	switch (hw->mac.type) {
	case ixgbe_mac_82598EB:
		vlnctrl = IXGBE_READ_REG(hw, IXGBE_VLNCTRL);
		vlnctrl &= ~IXGBE_VLNCTRL_VME;
		IXGBE_WRITE_REG(hw, IXGBE_VLNCTRL, vlnctrl);
		break;
	case ixgbe_mac_82599EB:
	case ixgbe_mac_X540:
		for (i = 0; i < adapter->num_rx_queues; i++) {
			j = adapter->rx_ring[i]->reg_idx;
			vlnctrl = IXGBE_READ_REG(hw, IXGBE_RXDCTL(j));
			vlnctrl &= ~IXGBE_RXDCTL_VME;
			IXGBE_WRITE_REG(hw, IXGBE_RXDCTL(j), vlnctrl);
		}
		break;
	default:
		break;
	}
}

/**
 * ixgbe_vlan_strip_enable - helper to enable hw vlan stripping
 * @adapter: driver data
 */
static void ixgbe_vlan_strip_enable(struct ixgbe_adapter *adapter)
{
	struct ixgbe_hw *hw = &adapter->hw;
	u32 vlnctrl;
	int i, j;

	switch (hw->mac.type) {
	case ixgbe_mac_82598EB:
		vlnctrl = IXGBE_READ_REG(hw, IXGBE_VLNCTRL);
		vlnctrl |= IXGBE_VLNCTRL_VME;
		IXGBE_WRITE_REG(hw, IXGBE_VLNCTRL, vlnctrl);
		break;
	case ixgbe_mac_82599EB:
	case ixgbe_mac_X540:
		for (i = 0; i < adapter->num_rx_queues; i++) {
			j = adapter->rx_ring[i]->reg_idx;
			vlnctrl = IXGBE_READ_REG(hw, IXGBE_RXDCTL(j));
			vlnctrl |= IXGBE_RXDCTL_VME;
			IXGBE_WRITE_REG(hw, IXGBE_RXDCTL(j), vlnctrl);
		}
		break;
	default:
		break;
	}
}

static void ixgbe_restore_vlan(struct ixgbe_adapter *adapter)
{
	u16 vid;

	ixgbe_vlan_rx_add_vid(adapter->netdev, 0);

	for_each_set_bit(vid, adapter->active_vlans, VLAN_N_VID)
		ixgbe_vlan_rx_add_vid(adapter->netdev, vid);
}

/**
 * ixgbe_write_uc_addr_list - write unicast addresses to RAR table
 * @netdev: network interface device structure
 *
 * Writes unicast address list to the RAR table.
 * Returns: -ENOMEM on failure/insufficient address space
 *                0 on no addresses written
 *                X on writing X addresses to the RAR table
 **/
static int ixgbe_write_uc_addr_list(struct net_device *netdev)
{
	struct ixgbe_adapter *adapter = netdev_priv(netdev);
	struct ixgbe_hw *hw = &adapter->hw;
	unsigned int vfn = adapter->num_vfs;
	unsigned int rar_entries = IXGBE_MAX_PF_MACVLANS;
	int count = 0;

	/* return ENOMEM indicating insufficient memory for addresses */
	if (netdev_uc_count(netdev) > rar_entries)
		return -ENOMEM;

	if (!netdev_uc_empty(netdev) && rar_entries) {
		struct netdev_hw_addr *ha;
		/* return error if we do not support writing to RAR table */
		if (!hw->mac.ops.set_rar)
			return -ENOMEM;

		netdev_for_each_uc_addr(ha, netdev) {
			if (!rar_entries)
				break;
			hw->mac.ops.set_rar(hw, rar_entries--, ha->addr,
					    vfn, IXGBE_RAH_AV);
			count++;
		}
	}
	/* write the addresses in reverse order to avoid write combining */
	for (; rar_entries > 0 ; rar_entries--)
		hw->mac.ops.clear_rar(hw, rar_entries);

	return count;
}

/**
 * ixgbe_set_rx_mode - Unicast, Multicast and Promiscuous mode set
 * @netdev: network interface device structure
 *
 * The set_rx_method entry point is called whenever the unicast/multicast
 * address list or the network interface flags are updated.  This routine is
 * responsible for configuring the hardware for proper unicast, multicast and
 * promiscuous mode.
 **/
void ixgbe_set_rx_mode(struct net_device *netdev)
{
	struct ixgbe_adapter *adapter = netdev_priv(netdev);
	struct ixgbe_hw *hw = &adapter->hw;
	u32 fctrl, vmolr = IXGBE_VMOLR_BAM | IXGBE_VMOLR_AUPE;
	int count;

	/* Check for Promiscuous and All Multicast modes */

	fctrl = IXGBE_READ_REG(hw, IXGBE_FCTRL);

	/* set all bits that we expect to always be set */
	fctrl |= IXGBE_FCTRL_BAM;
	fctrl |= IXGBE_FCTRL_DPF; /* discard pause frames when FC enabled */
	fctrl |= IXGBE_FCTRL_PMCF;

	/* clear the bits we are changing the status of */
	fctrl &= ~(IXGBE_FCTRL_UPE | IXGBE_FCTRL_MPE);

	if (netdev->flags & IFF_PROMISC) {
		hw->addr_ctrl.user_set_promisc = true;
		fctrl |= (IXGBE_FCTRL_UPE | IXGBE_FCTRL_MPE);
		vmolr |= (IXGBE_VMOLR_ROPE | IXGBE_VMOLR_MPE);
		/* don't hardware filter vlans in promisc mode */
		ixgbe_vlan_filter_disable(adapter);
	} else {
		if (netdev->flags & IFF_ALLMULTI) {
			fctrl |= IXGBE_FCTRL_MPE;
			vmolr |= IXGBE_VMOLR_MPE;
		} else {
			/*
			 * Write addresses to the MTA, if the attempt fails
			 * then we should just turn on promiscuous mode so
			 * that we can at least receive multicast traffic
			 */
			hw->mac.ops.update_mc_addr_list(hw, netdev);
			vmolr |= IXGBE_VMOLR_ROMPE;
		}
		ixgbe_vlan_filter_enable(adapter);
		hw->addr_ctrl.user_set_promisc = false;
		/*
		 * Write addresses to available RAR registers, if there is not
		 * sufficient space to store all the addresses then enable
		 * unicast promiscuous mode
		 */
		count = ixgbe_write_uc_addr_list(netdev);
		if (count < 0) {
			fctrl |= IXGBE_FCTRL_UPE;
			vmolr |= IXGBE_VMOLR_ROPE;
		}
	}

	if (adapter->num_vfs) {
		ixgbe_restore_vf_multicasts(adapter);
		vmolr |= IXGBE_READ_REG(hw, IXGBE_VMOLR(adapter->num_vfs)) &
			 ~(IXGBE_VMOLR_MPE | IXGBE_VMOLR_ROMPE |
			   IXGBE_VMOLR_ROPE);
		IXGBE_WRITE_REG(hw, IXGBE_VMOLR(adapter->num_vfs), vmolr);
	}

	IXGBE_WRITE_REG(hw, IXGBE_FCTRL, fctrl);

	if (netdev->features & NETIF_F_HW_VLAN_RX)
		ixgbe_vlan_strip_enable(adapter);
	else
		ixgbe_vlan_strip_disable(adapter);
}

static void ixgbe_napi_enable_all(struct ixgbe_adapter *adapter)
{
	int q_idx;
	struct ixgbe_q_vector *q_vector;
	int q_vectors = adapter->num_msix_vectors - NON_Q_VECTORS;

	/* legacy and MSI only use one vector */
	if (!(adapter->flags & IXGBE_FLAG_MSIX_ENABLED))
		q_vectors = 1;

	for (q_idx = 0; q_idx < q_vectors; q_idx++) {
		struct napi_struct *napi;
		q_vector = adapter->q_vector[q_idx];
		napi = &q_vector->napi;
		if (adapter->flags & IXGBE_FLAG_MSIX_ENABLED) {
			if (!q_vector->rxr_count || !q_vector->txr_count) {
				if (q_vector->txr_count == 1)
					napi->poll = &ixgbe_clean_txonly;
				else if (q_vector->rxr_count == 1)
					napi->poll = &ixgbe_clean_rxonly;
			}
		}

		napi_enable(napi);
	}
}

static void ixgbe_napi_disable_all(struct ixgbe_adapter *adapter)
{
	int q_idx;
	struct ixgbe_q_vector *q_vector;
	int q_vectors = adapter->num_msix_vectors - NON_Q_VECTORS;

	/* legacy and MSI only use one vector */
	if (!(adapter->flags & IXGBE_FLAG_MSIX_ENABLED))
		q_vectors = 1;

	for (q_idx = 0; q_idx < q_vectors; q_idx++) {
		q_vector = adapter->q_vector[q_idx];
		napi_disable(&q_vector->napi);
	}
}

#ifdef CONFIG_IXGBE_DCB
/*
 * ixgbe_configure_dcb - Configure DCB hardware
 * @adapter: ixgbe adapter struct
 *
 * This is called by the driver on open to configure the DCB hardware.
 * This is also called by the gennetlink interface when reconfiguring
 * the DCB state.
 */
static void ixgbe_configure_dcb(struct ixgbe_adapter *adapter)
{
	struct ixgbe_hw *hw = &adapter->hw;
	int max_frame = adapter->netdev->mtu + ETH_HLEN + ETH_FCS_LEN;

	if (!(adapter->flags & IXGBE_FLAG_DCB_ENABLED)) {
		if (hw->mac.type == ixgbe_mac_82598EB)
			netif_set_gso_max_size(adapter->netdev, 65536);
		return;
	}

	if (hw->mac.type == ixgbe_mac_82598EB)
		netif_set_gso_max_size(adapter->netdev, 32768);


	/* Enable VLAN tag insert/strip */
	adapter->netdev->features |= NETIF_F_HW_VLAN_RX;

	hw->mac.ops.set_vfta(&adapter->hw, 0, 0, true);

	/* reconfigure the hardware */
	if (adapter->dcbx_cap & (DCB_CAP_DCBX_HOST | DCB_CAP_DCBX_VER_CEE)) {
#ifdef CONFIG_FCOE
		if (adapter->netdev->features & NETIF_F_FCOE_MTU)
			max_frame = max(max_frame, IXGBE_FCOE_JUMBO_FRAME_SIZE);
#endif
		ixgbe_dcb_calculate_tc_credits(hw, &adapter->dcb_cfg, max_frame,
						DCB_TX_CONFIG);
		ixgbe_dcb_calculate_tc_credits(hw, &adapter->dcb_cfg, max_frame,
						DCB_RX_CONFIG);
		ixgbe_dcb_hw_config(hw, &adapter->dcb_cfg);
	} else {
		struct net_device *dev = adapter->netdev;

		if (adapter->ixgbe_ieee_ets)
			dev->dcbnl_ops->ieee_setets(dev,
						    adapter->ixgbe_ieee_ets);
		if (adapter->ixgbe_ieee_pfc)
			dev->dcbnl_ops->ieee_setpfc(dev,
						    adapter->ixgbe_ieee_pfc);
	}

	/* Enable RSS Hash per TC */
	if (hw->mac.type != ixgbe_mac_82598EB) {
		int i;
		u32 reg = 0;

		for (i = 0; i < MAX_TRAFFIC_CLASS; i++) {
			u8 msb = 0;
			u8 cnt = adapter->netdev->tc_to_txq[i].count;

			while (cnt >>= 1)
				msb++;

			reg |= msb << IXGBE_RQTC_SHIFT_TC(i);
		}
		IXGBE_WRITE_REG(hw, IXGBE_RQTC, reg);
	}
}

#endif
static void ixgbe_configure(struct ixgbe_adapter *adapter)
{
	struct net_device *netdev = adapter->netdev;
	struct ixgbe_hw *hw = &adapter->hw;
	int i;

#ifdef CONFIG_IXGBE_DCB
	ixgbe_configure_dcb(adapter);
#endif

	ixgbe_set_rx_mode(netdev);
	ixgbe_restore_vlan(adapter);

#ifdef IXGBE_FCOE
	if (adapter->flags & IXGBE_FLAG_FCOE_ENABLED)
		ixgbe_configure_fcoe(adapter);

#endif /* IXGBE_FCOE */
	if (adapter->flags & IXGBE_FLAG_FDIR_HASH_CAPABLE) {
		for (i = 0; i < adapter->num_tx_queues; i++)
			adapter->tx_ring[i]->atr_sample_rate =
						       adapter->atr_sample_rate;
		ixgbe_init_fdir_signature_82599(hw, adapter->fdir_pballoc);
	} else if (adapter->flags & IXGBE_FLAG_FDIR_PERFECT_CAPABLE) {
		ixgbe_init_fdir_perfect_82599(hw, adapter->fdir_pballoc);
	}
	ixgbe_configure_virtualization(adapter);

	ixgbe_configure_tx(adapter);
	ixgbe_configure_rx(adapter);
}

static inline bool ixgbe_is_sfp(struct ixgbe_hw *hw)
{
	switch (hw->phy.type) {
	case ixgbe_phy_sfp_avago:
	case ixgbe_phy_sfp_ftl:
	case ixgbe_phy_sfp_intel:
	case ixgbe_phy_sfp_unknown:
	case ixgbe_phy_sfp_passive_tyco:
	case ixgbe_phy_sfp_passive_unknown:
	case ixgbe_phy_sfp_active_unknown:
	case ixgbe_phy_sfp_ftl_active:
		return true;
	default:
		return false;
	}
}

/**
 * ixgbe_sfp_link_config - set up SFP+ link
 * @adapter: pointer to private adapter struct
 **/
static void ixgbe_sfp_link_config(struct ixgbe_adapter *adapter)
{
	/*
	 * We are assuming the worst case scenerio here, and that
	 * is that an SFP was inserted/removed after the reset
	 * but before SFP detection was enabled.  As such the best
	 * solution is to just start searching as soon as we start
	 */
	if (adapter->hw.mac.type == ixgbe_mac_82598EB)
		adapter->flags2 |= IXGBE_FLAG2_SEARCH_FOR_SFP;

	adapter->flags2 |= IXGBE_FLAG2_SFP_NEEDS_RESET;
}

/**
 * ixgbe_non_sfp_link_config - set up non-SFP+ link
 * @hw: pointer to private hardware struct
 *
 * Returns 0 on success, negative on failure
 **/
static int ixgbe_non_sfp_link_config(struct ixgbe_hw *hw)
{
	u32 autoneg;
	bool negotiation, link_up = false;
	u32 ret = IXGBE_ERR_LINK_SETUP;

	if (hw->mac.ops.check_link)
		ret = hw->mac.ops.check_link(hw, &autoneg, &link_up, false);

	if (ret)
		goto link_cfg_out;

	autoneg = hw->phy.autoneg_advertised;
	if ((!autoneg) && (hw->mac.ops.get_link_capabilities))
		ret = hw->mac.ops.get_link_capabilities(hw, &autoneg,
							&negotiation);
	if (ret)
		goto link_cfg_out;

	if (hw->mac.ops.setup_link)
		ret = hw->mac.ops.setup_link(hw, autoneg, negotiation, link_up);
link_cfg_out:
	return ret;
}

static void ixgbe_setup_gpie(struct ixgbe_adapter *adapter)
{
	struct ixgbe_hw *hw = &adapter->hw;
	u32 gpie = 0;

	if (adapter->flags & IXGBE_FLAG_MSIX_ENABLED) {
		gpie = IXGBE_GPIE_MSIX_MODE | IXGBE_GPIE_PBA_SUPPORT |
		       IXGBE_GPIE_OCD;
		gpie |= IXGBE_GPIE_EIAME;
		/*
		 * use EIAM to auto-mask when MSI-X interrupt is asserted
		 * this saves a register write for every interrupt
		 */
		switch (hw->mac.type) {
		case ixgbe_mac_82598EB:
			IXGBE_WRITE_REG(hw, IXGBE_EIAM, IXGBE_EICS_RTX_QUEUE);
			break;
		case ixgbe_mac_82599EB:
		case ixgbe_mac_X540:
		default:
			IXGBE_WRITE_REG(hw, IXGBE_EIAM_EX(0), 0xFFFFFFFF);
			IXGBE_WRITE_REG(hw, IXGBE_EIAM_EX(1), 0xFFFFFFFF);
			break;
		}
	} else {
		/* legacy interrupts, use EIAM to auto-mask when reading EICR,
		 * specifically only auto mask tx and rx interrupts */
		IXGBE_WRITE_REG(hw, IXGBE_EIAM, IXGBE_EICS_RTX_QUEUE);
	}

	/* XXX: to interrupt immediately for EICS writes, enable this */
	/* gpie |= IXGBE_GPIE_EIMEN; */

	if (adapter->flags & IXGBE_FLAG_SRIOV_ENABLED) {
		gpie &= ~IXGBE_GPIE_VTMODE_MASK;
		gpie |= IXGBE_GPIE_VTMODE_64;
	}

	/* Enable fan failure interrupt */
	if (adapter->flags & IXGBE_FLAG_FAN_FAIL_CAPABLE)
		gpie |= IXGBE_SDP1_GPIEN;

	if (hw->mac.type == ixgbe_mac_82599EB) {
		gpie |= IXGBE_SDP1_GPIEN;
		gpie |= IXGBE_SDP2_GPIEN;
	}

	IXGBE_WRITE_REG(hw, IXGBE_GPIE, gpie);
}

static int ixgbe_up_complete(struct ixgbe_adapter *adapter)
{
	struct ixgbe_hw *hw = &adapter->hw;
	int err;
	u32 ctrl_ext;

	ixgbe_get_hw_control(adapter);
	ixgbe_setup_gpie(adapter);

	if (adapter->flags & IXGBE_FLAG_MSIX_ENABLED)
		ixgbe_configure_msix(adapter);
	else
		ixgbe_configure_msi_and_legacy(adapter);

	/* enable the optics for both mult-speed fiber and 82599 SFP+ fiber */
	if (hw->mac.ops.enable_tx_laser &&
	    ((hw->phy.multispeed_fiber) ||
	     ((hw->mac.ops.get_media_type(hw) == ixgbe_media_type_fiber) &&
	      (hw->mac.type == ixgbe_mac_82599EB))))
		hw->mac.ops.enable_tx_laser(hw);

	clear_bit(__IXGBE_DOWN, &adapter->state);
	ixgbe_napi_enable_all(adapter);

	if (ixgbe_is_sfp(hw)) {
		ixgbe_sfp_link_config(adapter);
	} else {
		err = ixgbe_non_sfp_link_config(hw);
		if (err)
			e_err(probe, "link_config FAILED %d\n", err);
	}

	/* clear any pending interrupts, may auto mask */
	IXGBE_READ_REG(hw, IXGBE_EICR);
	ixgbe_irq_enable(adapter, true, true);

	/*
	 * If this adapter has a fan, check to see if we had a failure
	 * before we enabled the interrupt.
	 */
	if (adapter->flags & IXGBE_FLAG_FAN_FAIL_CAPABLE) {
		u32 esdp = IXGBE_READ_REG(hw, IXGBE_ESDP);
		if (esdp & IXGBE_ESDP_SDP1)
			e_crit(drv, "Fan has stopped, replace the adapter\n");
	}

<<<<<<< HEAD
	/*
	 * For hot-pluggable SFP+ devices, a new SFP+ module may have
	 * arrived before interrupts were enabled but after probe.  Such
	 * devices wouldn't have their type identified yet. We need to
	 * kick off the SFP+ module setup first, then try to bring up link.
	 * If we're not hot-pluggable SFP+, we just need to configure link
	 * and bring it up.
	 */
	if (hw->phy.type == ixgbe_phy_none)
		schedule_work(&adapter->sfp_config_module_task);

=======
>>>>>>> d762f438
	/* enable transmits */
	netif_tx_start_all_queues(adapter->netdev);

	/* bring the link up in the watchdog, this could race with our first
	 * link up interrupt but shouldn't be a problem */
	adapter->flags |= IXGBE_FLAG_NEED_LINK_UPDATE;
	adapter->link_check_timeout = jiffies;
	mod_timer(&adapter->service_timer, jiffies);

	/* Set PF Reset Done bit so PF/VF Mail Ops can work */
	ctrl_ext = IXGBE_READ_REG(hw, IXGBE_CTRL_EXT);
	ctrl_ext |= IXGBE_CTRL_EXT_PFRSTD;
	IXGBE_WRITE_REG(hw, IXGBE_CTRL_EXT, ctrl_ext);

	return 0;
}

void ixgbe_reinit_locked(struct ixgbe_adapter *adapter)
{
	WARN_ON(in_interrupt());
	/* put off any impending NetWatchDogTimeout */
	adapter->netdev->trans_start = jiffies;

	while (test_and_set_bit(__IXGBE_RESETTING, &adapter->state))
		usleep_range(1000, 2000);
	ixgbe_down(adapter);
	/*
	 * If SR-IOV enabled then wait a bit before bringing the adapter
	 * back up to give the VFs time to respond to the reset.  The
	 * two second wait is based upon the watchdog timer cycle in
	 * the VF driver.
	 */
	if (adapter->flags & IXGBE_FLAG_SRIOV_ENABLED)
		msleep(2000);
	ixgbe_up(adapter);
	clear_bit(__IXGBE_RESETTING, &adapter->state);
}

int ixgbe_up(struct ixgbe_adapter *adapter)
{
	/* hardware has been reset, we need to reload some things */
	ixgbe_configure(adapter);

	return ixgbe_up_complete(adapter);
}

void ixgbe_reset(struct ixgbe_adapter *adapter)
{
	struct ixgbe_hw *hw = &adapter->hw;
	int err;

	/* lock SFP init bit to prevent race conditions with the watchdog */
	while (test_and_set_bit(__IXGBE_IN_SFP_INIT, &adapter->state))
		usleep_range(1000, 2000);

	/* clear all SFP and link config related flags while holding SFP_INIT */
	adapter->flags2 &= ~(IXGBE_FLAG2_SEARCH_FOR_SFP |
			     IXGBE_FLAG2_SFP_NEEDS_RESET);
	adapter->flags &= ~IXGBE_FLAG_NEED_LINK_CONFIG;

	err = hw->mac.ops.init_hw(hw);
	switch (err) {
	case 0:
	case IXGBE_ERR_SFP_NOT_PRESENT:
	case IXGBE_ERR_SFP_NOT_SUPPORTED:
		break;
	case IXGBE_ERR_MASTER_REQUESTS_PENDING:
		e_dev_err("master disable timed out\n");
		break;
	case IXGBE_ERR_EEPROM_VERSION:
		/* We are running on a pre-production device, log a warning */
		e_dev_warn("This device is a pre-production adapter/LOM. "
			   "Please be aware there may be issuesassociated with "
			   "your hardware.  If you are experiencing problems "
			   "please contact your Intel or hardware "
			   "representative who provided you with this "
			   "hardware.\n");
		break;
	default:
		e_dev_err("Hardware Error: %d\n", err);
	}

	clear_bit(__IXGBE_IN_SFP_INIT, &adapter->state);

	/* reprogram the RAR[0] in case user changed it. */
	hw->mac.ops.set_rar(hw, 0, hw->mac.addr, adapter->num_vfs,
			    IXGBE_RAH_AV);
}

/**
 * ixgbe_clean_rx_ring - Free Rx Buffers per Queue
 * @rx_ring: ring to free buffers from
 **/
static void ixgbe_clean_rx_ring(struct ixgbe_ring *rx_ring)
{
	struct device *dev = rx_ring->dev;
	unsigned long size;
	u16 i;

	/* ring already cleared, nothing to do */
	if (!rx_ring->rx_buffer_info)
		return;

	/* Free all the Rx ring sk_buffs */
	for (i = 0; i < rx_ring->count; i++) {
		struct ixgbe_rx_buffer *rx_buffer_info;

		rx_buffer_info = &rx_ring->rx_buffer_info[i];
		if (rx_buffer_info->dma) {
			dma_unmap_single(rx_ring->dev, rx_buffer_info->dma,
					 rx_ring->rx_buf_len,
					 DMA_FROM_DEVICE);
			rx_buffer_info->dma = 0;
		}
		if (rx_buffer_info->skb) {
			struct sk_buff *skb = rx_buffer_info->skb;
			rx_buffer_info->skb = NULL;
			do {
				struct sk_buff *this = skb;
				if (IXGBE_RSC_CB(this)->delay_unmap) {
					dma_unmap_single(dev,
							 IXGBE_RSC_CB(this)->dma,
							 rx_ring->rx_buf_len,
							 DMA_FROM_DEVICE);
					IXGBE_RSC_CB(this)->dma = 0;
					IXGBE_RSC_CB(skb)->delay_unmap = false;
				}
				skb = skb->prev;
				dev_kfree_skb(this);
			} while (skb);
		}
		if (!rx_buffer_info->page)
			continue;
		if (rx_buffer_info->page_dma) {
			dma_unmap_page(dev, rx_buffer_info->page_dma,
				       PAGE_SIZE / 2, DMA_FROM_DEVICE);
			rx_buffer_info->page_dma = 0;
		}
		put_page(rx_buffer_info->page);
		rx_buffer_info->page = NULL;
		rx_buffer_info->page_offset = 0;
	}

	size = sizeof(struct ixgbe_rx_buffer) * rx_ring->count;
	memset(rx_ring->rx_buffer_info, 0, size);

	/* Zero out the descriptor ring */
	memset(rx_ring->desc, 0, rx_ring->size);

	rx_ring->next_to_clean = 0;
	rx_ring->next_to_use = 0;
}

/**
 * ixgbe_clean_tx_ring - Free Tx Buffers
 * @tx_ring: ring to be cleaned
 **/
static void ixgbe_clean_tx_ring(struct ixgbe_ring *tx_ring)
{
	struct ixgbe_tx_buffer *tx_buffer_info;
	unsigned long size;
	u16 i;

	/* ring already cleared, nothing to do */
	if (!tx_ring->tx_buffer_info)
		return;

	/* Free all the Tx ring sk_buffs */
	for (i = 0; i < tx_ring->count; i++) {
		tx_buffer_info = &tx_ring->tx_buffer_info[i];
		ixgbe_unmap_and_free_tx_resource(tx_ring, tx_buffer_info);
	}

	size = sizeof(struct ixgbe_tx_buffer) * tx_ring->count;
	memset(tx_ring->tx_buffer_info, 0, size);

	/* Zero out the descriptor ring */
	memset(tx_ring->desc, 0, tx_ring->size);

	tx_ring->next_to_use = 0;
	tx_ring->next_to_clean = 0;
}

/**
 * ixgbe_clean_all_rx_rings - Free Rx Buffers for all queues
 * @adapter: board private structure
 **/
static void ixgbe_clean_all_rx_rings(struct ixgbe_adapter *adapter)
{
	int i;

	for (i = 0; i < adapter->num_rx_queues; i++)
		ixgbe_clean_rx_ring(adapter->rx_ring[i]);
}

/**
 * ixgbe_clean_all_tx_rings - Free Tx Buffers for all queues
 * @adapter: board private structure
 **/
static void ixgbe_clean_all_tx_rings(struct ixgbe_adapter *adapter)
{
	int i;

	for (i = 0; i < adapter->num_tx_queues; i++)
		ixgbe_clean_tx_ring(adapter->tx_ring[i]);
}

void ixgbe_down(struct ixgbe_adapter *adapter)
{
	struct net_device *netdev = adapter->netdev;
	struct ixgbe_hw *hw = &adapter->hw;
	u32 rxctrl;
	int i;
	int num_q_vectors = adapter->num_msix_vectors - NON_Q_VECTORS;

	/* signal that we are down to the interrupt handler */
	set_bit(__IXGBE_DOWN, &adapter->state);

	/* disable receives */
	rxctrl = IXGBE_READ_REG(hw, IXGBE_RXCTRL);
	IXGBE_WRITE_REG(hw, IXGBE_RXCTRL, rxctrl & ~IXGBE_RXCTRL_RXEN);

	/* disable all enabled rx queues */
	for (i = 0; i < adapter->num_rx_queues; i++)
		/* this call also flushes the previous write */
		ixgbe_disable_rx_queue(adapter, adapter->rx_ring[i]);

	usleep_range(10000, 20000);

	netif_tx_stop_all_queues(netdev);

	/* call carrier off first to avoid false dev_watchdog timeouts */
	netif_carrier_off(netdev);
	netif_tx_disable(netdev);

	ixgbe_irq_disable(adapter);

	ixgbe_napi_disable_all(adapter);

	adapter->flags2 &= ~(IXGBE_FLAG2_FDIR_REQUIRES_REINIT |
			     IXGBE_FLAG2_RESET_REQUESTED);
	adapter->flags &= ~IXGBE_FLAG_NEED_LINK_UPDATE;

	del_timer_sync(&adapter->service_timer);

	/* disable receive for all VFs and wait one second */
	if (adapter->num_vfs) {
		/* ping all the active vfs to let them know we are going down */
		ixgbe_ping_all_vfs(adapter);

		/* Disable all VFTE/VFRE TX/RX */
		ixgbe_disable_tx_rx(adapter);

		/* Mark all the VFs as inactive */
		for (i = 0 ; i < adapter->num_vfs; i++)
			adapter->vfinfo[i].clear_to_send = 0;
	}

	/* Cleanup the affinity_hint CPU mask memory and callback */
	for (i = 0; i < num_q_vectors; i++) {
		struct ixgbe_q_vector *q_vector = adapter->q_vector[i];
		/* clear the affinity_mask in the IRQ descriptor */
		irq_set_affinity_hint(adapter->msix_entries[i]. vector, NULL);
		/* release the CPU mask memory */
		free_cpumask_var(q_vector->affinity_mask);
	}

	/* disable transmits in the hardware now that interrupts are off */
	for (i = 0; i < adapter->num_tx_queues; i++) {
		u8 reg_idx = adapter->tx_ring[i]->reg_idx;
		IXGBE_WRITE_REG(hw, IXGBE_TXDCTL(reg_idx), IXGBE_TXDCTL_SWFLSH);
	}

	/* Disable the Tx DMA engine on 82599 and X540 */
	switch (hw->mac.type) {
	case ixgbe_mac_82599EB:
	case ixgbe_mac_X540:
		IXGBE_WRITE_REG(hw, IXGBE_DMATXCTL,
				(IXGBE_READ_REG(hw, IXGBE_DMATXCTL) &
				 ~IXGBE_DMATXCTL_TE));
		break;
	default:
		break;
	}

	if (!pci_channel_offline(adapter->pdev))
		ixgbe_reset(adapter);

	/* power down the optics for multispeed fiber and 82599 SFP+ fiber */
	if (hw->mac.ops.disable_tx_laser &&
	    ((hw->phy.multispeed_fiber) ||
	     ((hw->mac.ops.get_media_type(hw) == ixgbe_media_type_fiber) &&
	      (hw->mac.type == ixgbe_mac_82599EB))))
		hw->mac.ops.disable_tx_laser(hw);

	ixgbe_clean_all_tx_rings(adapter);
	ixgbe_clean_all_rx_rings(adapter);

#ifdef CONFIG_IXGBE_DCA
	/* since we reset the hardware DCA settings were cleared */
	ixgbe_setup_dca(adapter);
#endif
}

/**
 * ixgbe_poll - NAPI Rx polling callback
 * @napi: structure for representing this polling device
 * @budget: how many packets driver is allowed to clean
 *
 * This function is used for legacy and MSI, NAPI mode
 **/
static int ixgbe_poll(struct napi_struct *napi, int budget)
{
	struct ixgbe_q_vector *q_vector =
				container_of(napi, struct ixgbe_q_vector, napi);
	struct ixgbe_adapter *adapter = q_vector->adapter;
	int tx_clean_complete, work_done = 0;

#ifdef CONFIG_IXGBE_DCA
	if (adapter->flags & IXGBE_FLAG_DCA_ENABLED)
		ixgbe_update_dca(q_vector);
#endif

	tx_clean_complete = ixgbe_clean_tx_irq(q_vector, adapter->tx_ring[0]);
	ixgbe_clean_rx_irq(q_vector, adapter->rx_ring[0], &work_done, budget);

	if (!tx_clean_complete)
		work_done = budget;

	/* If budget not fully consumed, exit the polling mode */
	if (work_done < budget) {
		napi_complete(napi);
		if (adapter->rx_itr_setting & 1)
			ixgbe_set_itr(adapter);
		if (!test_bit(__IXGBE_DOWN, &adapter->state))
			ixgbe_irq_enable_queues(adapter, IXGBE_EIMS_RTX_QUEUE);
	}
	return work_done;
}

/**
 * ixgbe_tx_timeout - Respond to a Tx Hang
 * @netdev: network interface device structure
 **/
static void ixgbe_tx_timeout(struct net_device *netdev)
{
	struct ixgbe_adapter *adapter = netdev_priv(netdev);

	/* Do the reset outside of interrupt context */
<<<<<<< HEAD
	schedule_work(&adapter->reset_task);
}

static void ixgbe_reset_task(struct work_struct *work)
{
	struct ixgbe_adapter *adapter;
	adapter = container_of(work, struct ixgbe_adapter, reset_task);

	/* If we're already down or resetting, just bail */
	if (test_bit(__IXGBE_DOWN, &adapter->state) ||
	    test_bit(__IXGBE_RESETTING, &adapter->state))
		return;

	ixgbe_dump(adapter);
	netdev_err(adapter->netdev, "Reset adapter\n");
	ixgbe_reinit_locked(adapter);
=======
	ixgbe_tx_timeout_reset(adapter);
>>>>>>> d762f438
}

/**
 * ixgbe_set_rss_queues: Allocate queues for RSS
 * @adapter: board private structure to initialize
 *
 * This is our "base" multiqueue mode.  RSS (Receive Side Scaling) will try
 * to allocate one Rx queue per CPU, and if available, one Tx queue per CPU.
 *
 **/
static inline bool ixgbe_set_rss_queues(struct ixgbe_adapter *adapter)
{
	bool ret = false;
	struct ixgbe_ring_feature *f = &adapter->ring_feature[RING_F_RSS];

	if (adapter->flags & IXGBE_FLAG_RSS_ENABLED) {
		f->mask = 0xF;
		adapter->num_rx_queues = f->indices;
		adapter->num_tx_queues = f->indices;
		ret = true;
	} else {
		ret = false;
	}

	return ret;
}

/**
 * ixgbe_set_fdir_queues: Allocate queues for Flow Director
 * @adapter: board private structure to initialize
 *
 * Flow Director is an advanced Rx filter, attempting to get Rx flows back
 * to the original CPU that initiated the Tx session.  This runs in addition
 * to RSS, so if a packet doesn't match an FDIR filter, we can still spread the
 * Rx load across CPUs using RSS.
 *
 **/
static inline bool ixgbe_set_fdir_queues(struct ixgbe_adapter *adapter)
{
	bool ret = false;
	struct ixgbe_ring_feature *f_fdir = &adapter->ring_feature[RING_F_FDIR];

	f_fdir->indices = min((int)num_online_cpus(), f_fdir->indices);
	f_fdir->mask = 0;

	/* Flow Director must have RSS enabled */
	if (adapter->flags & IXGBE_FLAG_RSS_ENABLED &&
	    ((adapter->flags & IXGBE_FLAG_FDIR_HASH_CAPABLE ||
	     (adapter->flags & IXGBE_FLAG_FDIR_PERFECT_CAPABLE)))) {
		adapter->num_tx_queues = f_fdir->indices;
		adapter->num_rx_queues = f_fdir->indices;
		ret = true;
	} else {
		adapter->flags &= ~IXGBE_FLAG_FDIR_HASH_CAPABLE;
		adapter->flags &= ~IXGBE_FLAG_FDIR_PERFECT_CAPABLE;
	}
	return ret;
}

#ifdef IXGBE_FCOE
/**
 * ixgbe_set_fcoe_queues: Allocate queues for Fiber Channel over Ethernet (FCoE)
 * @adapter: board private structure to initialize
 *
 * FCoE RX FCRETA can use up to 8 rx queues for up to 8 different exchanges.
 * The ring feature mask is not used as a mask for FCoE, as it can take any 8
 * rx queues out of the max number of rx queues, instead, it is used as the
 * index of the first rx queue used by FCoE.
 *
 **/
static inline bool ixgbe_set_fcoe_queues(struct ixgbe_adapter *adapter)
{
	struct ixgbe_ring_feature *f = &adapter->ring_feature[RING_F_FCOE];

	if (!(adapter->flags & IXGBE_FLAG_FCOE_ENABLED))
		return false;

	if (adapter->flags & IXGBE_FLAG_DCB_ENABLED) {
#ifdef CONFIG_IXGBE_DCB
		int tc;
		struct net_device *dev = adapter->netdev;

		tc = netdev_get_prio_tc_map(dev, adapter->fcoe.up);
		f->indices = dev->tc_to_txq[tc].count;
		f->mask = dev->tc_to_txq[tc].offset;
#endif
	} else {
		f->indices = min((int)num_online_cpus(), f->indices);

		adapter->num_rx_queues = 1;
		adapter->num_tx_queues = 1;

		if (adapter->flags & IXGBE_FLAG_RSS_ENABLED) {
			e_info(probe, "FCoE enabled with RSS\n");
			if ((adapter->flags & IXGBE_FLAG_FDIR_HASH_CAPABLE) ||
			    (adapter->flags & IXGBE_FLAG_FDIR_PERFECT_CAPABLE))
				ixgbe_set_fdir_queues(adapter);
			else
				ixgbe_set_rss_queues(adapter);
		}
		/* adding FCoE rx rings to the end */
		f->mask = adapter->num_rx_queues;
		adapter->num_rx_queues += f->indices;
		adapter->num_tx_queues += f->indices;
	}

	return true;
}
#endif /* IXGBE_FCOE */

#ifdef CONFIG_IXGBE_DCB
static inline bool ixgbe_set_dcb_queues(struct ixgbe_adapter *adapter)
{
	bool ret = false;
	struct ixgbe_ring_feature *f = &adapter->ring_feature[RING_F_DCB];
	int i, q;

	if (!(adapter->flags & IXGBE_FLAG_DCB_ENABLED))
		return ret;

	f->indices = 0;
	for (i = 0; i < MAX_TRAFFIC_CLASS; i++) {
		q = min((int)num_online_cpus(), MAX_TRAFFIC_CLASS);
		f->indices += q;
	}

	f->mask = 0x7 << 3;
	adapter->num_rx_queues = f->indices;
	adapter->num_tx_queues = f->indices;
	ret = true;

#ifdef IXGBE_FCOE
	/* FCoE enabled queues require special configuration done through
	 * configure_fcoe() and others. Here we map FCoE indices onto the
	 * DCB queue pairs allowing FCoE to own configuration later.
	 */
	ixgbe_set_fcoe_queues(adapter);
#endif

	return ret;
}
#endif

/**
 * ixgbe_set_sriov_queues: Allocate queues for IOV use
 * @adapter: board private structure to initialize
 *
 * IOV doesn't actually use anything, so just NAK the
 * request for now and let the other queue routines
 * figure out what to do.
 */
static inline bool ixgbe_set_sriov_queues(struct ixgbe_adapter *adapter)
{
	return false;
}

/*
 * ixgbe_set_num_queues: Allocate queues for device, feature dependent
 * @adapter: board private structure to initialize
 *
 * This is the top level queue allocation routine.  The order here is very
 * important, starting with the "most" number of features turned on at once,
 * and ending with the smallest set of features.  This way large combinations
 * can be allocated if they're turned on, and smaller combinations are the
 * fallthrough conditions.
 *
 **/
static int ixgbe_set_num_queues(struct ixgbe_adapter *adapter)
{
	/* Start with base case */
	adapter->num_rx_queues = 1;
	adapter->num_tx_queues = 1;
	adapter->num_rx_pools = adapter->num_rx_queues;
	adapter->num_rx_queues_per_pool = 1;

	if (ixgbe_set_sriov_queues(adapter))
		goto done;

#ifdef CONFIG_IXGBE_DCB
	if (ixgbe_set_dcb_queues(adapter))
		goto done;

#endif
#ifdef IXGBE_FCOE
	if (ixgbe_set_fcoe_queues(adapter))
		goto done;

#endif /* IXGBE_FCOE */
	if (ixgbe_set_fdir_queues(adapter))
		goto done;

	if (ixgbe_set_rss_queues(adapter))
		goto done;

	/* fallback to base case */
	adapter->num_rx_queues = 1;
	adapter->num_tx_queues = 1;

done:
	/* Notify the stack of the (possibly) reduced queue counts. */
	netif_set_real_num_tx_queues(adapter->netdev, adapter->num_tx_queues);
	return netif_set_real_num_rx_queues(adapter->netdev,
					    adapter->num_rx_queues);
}

static void ixgbe_acquire_msix_vectors(struct ixgbe_adapter *adapter,
				       int vectors)
{
	int err, vector_threshold;

	/* We'll want at least 3 (vector_threshold):
	 * 1) TxQ[0] Cleanup
	 * 2) RxQ[0] Cleanup
	 * 3) Other (Link Status Change, etc.)
	 * 4) TCP Timer (optional)
	 */
	vector_threshold = MIN_MSIX_COUNT;

	/* The more we get, the more we will assign to Tx/Rx Cleanup
	 * for the separate queues...where Rx Cleanup >= Tx Cleanup.
	 * Right now, we simply care about how many we'll get; we'll
	 * set them up later while requesting irq's.
	 */
	while (vectors >= vector_threshold) {
		err = pci_enable_msix(adapter->pdev, adapter->msix_entries,
				      vectors);
		if (!err) /* Success in acquiring all requested vectors. */
			break;
		else if (err < 0)
			vectors = 0; /* Nasty failure, quit now */
		else /* err == number of vectors we should try again with */
			vectors = err;
	}

	if (vectors < vector_threshold) {
		/* Can't allocate enough MSI-X interrupts?  Oh well.
		 * This just means we'll go with either a single MSI
		 * vector or fall back to legacy interrupts.
		 */
		netif_printk(adapter, hw, KERN_DEBUG, adapter->netdev,
			     "Unable to allocate MSI-X interrupts\n");
		adapter->flags &= ~IXGBE_FLAG_MSIX_ENABLED;
		kfree(adapter->msix_entries);
		adapter->msix_entries = NULL;
	} else {
		adapter->flags |= IXGBE_FLAG_MSIX_ENABLED; /* Woot! */
		/*
		 * Adjust for only the vectors we'll use, which is minimum
		 * of max_msix_q_vectors + NON_Q_VECTORS, or the number of
		 * vectors we were allocated.
		 */
		adapter->num_msix_vectors = min(vectors,
				   adapter->max_msix_q_vectors + NON_Q_VECTORS);
	}
}

/**
 * ixgbe_cache_ring_rss - Descriptor ring to register mapping for RSS
 * @adapter: board private structure to initialize
 *
 * Cache the descriptor ring offsets for RSS to the assigned rings.
 *
 **/
static inline bool ixgbe_cache_ring_rss(struct ixgbe_adapter *adapter)
{
	int i;

	if (!(adapter->flags & IXGBE_FLAG_RSS_ENABLED))
		return false;

	for (i = 0; i < adapter->num_rx_queues; i++)
		adapter->rx_ring[i]->reg_idx = i;
	for (i = 0; i < adapter->num_tx_queues; i++)
		adapter->tx_ring[i]->reg_idx = i;

	return true;
}

#ifdef CONFIG_IXGBE_DCB

/* ixgbe_get_first_reg_idx - Return first register index associated with ring */
<<<<<<< HEAD
void ixgbe_get_first_reg_idx(struct ixgbe_adapter *adapter, u8 tc,
			     unsigned int *tx, unsigned int *rx)
{
	struct net_device *dev = adapter->netdev;
	struct ixgbe_hw *hw = &adapter->hw;
	u8 num_tcs = netdev_get_num_tc(dev);

	*tx = 0;
	*rx = 0;

	switch (hw->mac.type) {
	case ixgbe_mac_82598EB:
		*tx = tc << 3;
		*rx = tc << 2;
		break;
	case ixgbe_mac_82599EB:
	case ixgbe_mac_X540:
		if (num_tcs == 8) {
			if (tc < 3) {
				*tx = tc << 5;
				*rx = tc << 4;
			} else if (tc <  5) {
				*tx = ((tc + 2) << 4);
				*rx = tc << 4;
			} else if (tc < num_tcs) {
				*tx = ((tc + 8) << 3);
				*rx = tc << 4;
			}
		} else if (num_tcs == 4) {
			*rx =  tc << 5;
			switch (tc) {
			case 0:
				*tx =  0;
				break;
			case 1:
				*tx = 64;
				break;
			case 2:
				*tx = 96;
				break;
			case 3:
				*tx = 112;
				break;
			default:
				break;
			}
		}
		break;
	default:
		break;
	}
}

#define IXGBE_MAX_Q_PER_TC	(IXGBE_MAX_DCB_INDICES / MAX_TRAFFIC_CLASS)

/* ixgbe_setup_tc - routine to configure net_device for multiple traffic
 * classes.
 *
 * @netdev: net device to configure
 * @tc: number of traffic classes to enable
 */
int ixgbe_setup_tc(struct net_device *dev, u8 tc)
{
	int i;
	unsigned int q, offset = 0;

	if (!tc) {
		netdev_reset_tc(dev);
	} else {
		struct ixgbe_adapter *adapter = netdev_priv(dev);

		/* Hardware supports up to 8 traffic classes */
		if (tc > MAX_TRAFFIC_CLASS || netdev_set_num_tc(dev, tc))
			return -EINVAL;

		/* Partition Tx queues evenly amongst traffic classes */
		for (i = 0; i < tc; i++) {
			q = min((int)num_online_cpus(), IXGBE_MAX_Q_PER_TC);
			netdev_set_prio_tc_map(dev, i, i);
			netdev_set_tc_queue(dev, i, q, offset);
			offset += q;
		}

		/* This enables multiple traffic class support in the hardware
		 * which defaults to strict priority transmission by default.
		 * If traffic classes are already enabled perhaps through DCB
		 * code path then existing configuration will be used.
		 */
		if (!(adapter->flags & IXGBE_FLAG_DCB_ENABLED) &&
		    dev->dcbnl_ops && dev->dcbnl_ops->setdcbx) {
			struct ieee_ets ets = {
					.prio_tc = {0, 1, 2, 3, 4, 5, 6, 7},
					      };
			u8 mode = DCB_CAP_DCBX_HOST | DCB_CAP_DCBX_VER_IEEE;

			dev->dcbnl_ops->setdcbx(dev, mode);
			dev->dcbnl_ops->ieee_setets(dev, &ets);
		}
	}
	return 0;
}

/**
 * ixgbe_cache_ring_dcb - Descriptor ring to register mapping for DCB
 * @adapter: board private structure to initialize
 *
 * Cache the descriptor ring offsets for DCB to the assigned rings.
 *
 **/
static inline bool ixgbe_cache_ring_dcb(struct ixgbe_adapter *adapter)
{
	struct net_device *dev = adapter->netdev;
	int i, j, k;
=======
static void ixgbe_get_first_reg_idx(struct ixgbe_adapter *adapter, u8 tc,
				    unsigned int *tx, unsigned int *rx)
{
	struct net_device *dev = adapter->netdev;
	struct ixgbe_hw *hw = &adapter->hw;
>>>>>>> d762f438
	u8 num_tcs = netdev_get_num_tc(dev);

	*tx = 0;
	*rx = 0;

<<<<<<< HEAD
	for (i = 0, k = 0; i < num_tcs; i++) {
		unsigned int tx_s, rx_s;
		u16 count = dev->tc_to_txq[i].count;

		ixgbe_get_first_reg_idx(adapter, i, &tx_s, &rx_s);
		for (j = 0; j < count; j++, k++) {
			adapter->tx_ring[k]->reg_idx = tx_s + j;
			adapter->rx_ring[k]->reg_idx = rx_s + j;
			adapter->tx_ring[k]->dcb_tc = i;
			adapter->rx_ring[k]->dcb_tc = i;
=======
	switch (hw->mac.type) {
	case ixgbe_mac_82598EB:
		*tx = tc << 3;
		*rx = tc << 2;
		break;
	case ixgbe_mac_82599EB:
	case ixgbe_mac_X540:
		if (num_tcs == 8) {
			if (tc < 3) {
				*tx = tc << 5;
				*rx = tc << 4;
			} else if (tc <  5) {
				*tx = ((tc + 2) << 4);
				*rx = tc << 4;
			} else if (tc < num_tcs) {
				*tx = ((tc + 8) << 3);
				*rx = tc << 4;
			}
		} else if (num_tcs == 4) {
			*rx =  tc << 5;
			switch (tc) {
			case 0:
				*tx =  0;
				break;
			case 1:
				*tx = 64;
				break;
			case 2:
				*tx = 96;
				break;
			case 3:
				*tx = 112;
				break;
			default:
				break;
			}
>>>>>>> d762f438
		}
	}
<<<<<<< HEAD
=======
}

#define IXGBE_MAX_Q_PER_TC	(IXGBE_MAX_DCB_INDICES / MAX_TRAFFIC_CLASS)

/* ixgbe_setup_tc - routine to configure net_device for multiple traffic
 * classes.
 *
 * @netdev: net device to configure
 * @tc: number of traffic classes to enable
 */
int ixgbe_setup_tc(struct net_device *dev, u8 tc)
{
	int i;
	unsigned int q, offset = 0;

	if (!tc) {
		netdev_reset_tc(dev);
	} else {
		struct ixgbe_adapter *adapter = netdev_priv(dev);

		/* Hardware supports up to 8 traffic classes */
		if (tc > MAX_TRAFFIC_CLASS || netdev_set_num_tc(dev, tc))
			return -EINVAL;

		/* Partition Tx queues evenly amongst traffic classes */
		for (i = 0; i < tc; i++) {
			q = min((int)num_online_cpus(), IXGBE_MAX_Q_PER_TC);
			netdev_set_prio_tc_map(dev, i, i);
			netdev_set_tc_queue(dev, i, q, offset);
			offset += q;
		}

		/* This enables multiple traffic class support in the hardware
		 * which defaults to strict priority transmission by default.
		 * If traffic classes are already enabled perhaps through DCB
		 * code path then existing configuration will be used.
		 */
		if (!(adapter->flags & IXGBE_FLAG_DCB_ENABLED) &&
		    dev->dcbnl_ops && dev->dcbnl_ops->setdcbx) {
			struct ieee_ets ets = {
					.prio_tc = {0, 1, 2, 3, 4, 5, 6, 7},
					      };
			u8 mode = DCB_CAP_DCBX_HOST | DCB_CAP_DCBX_VER_IEEE;

			dev->dcbnl_ops->setdcbx(dev, mode);
			dev->dcbnl_ops->ieee_setets(dev, &ets);
		}
	}
	return 0;
}

/**
 * ixgbe_cache_ring_dcb - Descriptor ring to register mapping for DCB
 * @adapter: board private structure to initialize
 *
 * Cache the descriptor ring offsets for DCB to the assigned rings.
 *
 **/
static inline bool ixgbe_cache_ring_dcb(struct ixgbe_adapter *adapter)
{
	struct net_device *dev = adapter->netdev;
	int i, j, k;
	u8 num_tcs = netdev_get_num_tc(dev);

	if (!(adapter->flags & IXGBE_FLAG_DCB_ENABLED))
		return false;

	for (i = 0, k = 0; i < num_tcs; i++) {
		unsigned int tx_s, rx_s;
		u16 count = dev->tc_to_txq[i].count;

		ixgbe_get_first_reg_idx(adapter, i, &tx_s, &rx_s);
		for (j = 0; j < count; j++, k++) {
			adapter->tx_ring[k]->reg_idx = tx_s + j;
			adapter->rx_ring[k]->reg_idx = rx_s + j;
			adapter->tx_ring[k]->dcb_tc = i;
			adapter->rx_ring[k]->dcb_tc = i;
		}
	}
>>>>>>> d762f438

	return true;
}
#endif

/**
 * ixgbe_cache_ring_fdir - Descriptor ring to register mapping for Flow Director
 * @adapter: board private structure to initialize
 *
 * Cache the descriptor ring offsets for Flow Director to the assigned rings.
 *
 **/
static inline bool ixgbe_cache_ring_fdir(struct ixgbe_adapter *adapter)
{
	int i;
	bool ret = false;

	if (adapter->flags & IXGBE_FLAG_RSS_ENABLED &&
	    ((adapter->flags & IXGBE_FLAG_FDIR_HASH_CAPABLE) ||
	     (adapter->flags & IXGBE_FLAG_FDIR_PERFECT_CAPABLE))) {
		for (i = 0; i < adapter->num_rx_queues; i++)
			adapter->rx_ring[i]->reg_idx = i;
		for (i = 0; i < adapter->num_tx_queues; i++)
			adapter->tx_ring[i]->reg_idx = i;
		ret = true;
	}

	return ret;
}

#ifdef IXGBE_FCOE
/**
 * ixgbe_cache_ring_fcoe - Descriptor ring to register mapping for the FCoE
 * @adapter: board private structure to initialize
 *
 * Cache the descriptor ring offsets for FCoE mode to the assigned rings.
 *
 */
static inline bool ixgbe_cache_ring_fcoe(struct ixgbe_adapter *adapter)
{
	struct ixgbe_ring_feature *f = &adapter->ring_feature[RING_F_FCOE];
	int i;
	u8 fcoe_rx_i = 0, fcoe_tx_i = 0;

	if (!(adapter->flags & IXGBE_FLAG_FCOE_ENABLED))
		return false;

	if (adapter->flags & IXGBE_FLAG_RSS_ENABLED) {
		if ((adapter->flags & IXGBE_FLAG_FDIR_HASH_CAPABLE) ||
		    (adapter->flags & IXGBE_FLAG_FDIR_PERFECT_CAPABLE))
			ixgbe_cache_ring_fdir(adapter);
		else
			ixgbe_cache_ring_rss(adapter);

		fcoe_rx_i = f->mask;
		fcoe_tx_i = f->mask;
	}
	for (i = 0; i < f->indices; i++, fcoe_rx_i++, fcoe_tx_i++) {
		adapter->rx_ring[f->mask + i]->reg_idx = fcoe_rx_i;
		adapter->tx_ring[f->mask + i]->reg_idx = fcoe_tx_i;
	}
	return true;
}

#endif /* IXGBE_FCOE */
/**
 * ixgbe_cache_ring_sriov - Descriptor ring to register mapping for sriov
 * @adapter: board private structure to initialize
 *
 * SR-IOV doesn't use any descriptor rings but changes the default if
 * no other mapping is used.
 *
 */
static inline bool ixgbe_cache_ring_sriov(struct ixgbe_adapter *adapter)
{
	adapter->rx_ring[0]->reg_idx = adapter->num_vfs * 2;
	adapter->tx_ring[0]->reg_idx = adapter->num_vfs * 2;
	if (adapter->num_vfs)
		return true;
	else
		return false;
}

/**
 * ixgbe_cache_ring_register - Descriptor ring to register mapping
 * @adapter: board private structure to initialize
 *
 * Once we know the feature-set enabled for the device, we'll cache
 * the register offset the descriptor ring is assigned to.
 *
 * Note, the order the various feature calls is important.  It must start with
 * the "most" features enabled at the same time, then trickle down to the
 * least amount of features turned on at once.
 **/
static void ixgbe_cache_ring_register(struct ixgbe_adapter *adapter)
{
	/* start with default case */
	adapter->rx_ring[0]->reg_idx = 0;
	adapter->tx_ring[0]->reg_idx = 0;

	if (ixgbe_cache_ring_sriov(adapter))
		return;

#ifdef CONFIG_IXGBE_DCB
	if (ixgbe_cache_ring_dcb(adapter))
		return;
#endif

#ifdef IXGBE_FCOE
	if (ixgbe_cache_ring_fcoe(adapter))
		return;
#endif /* IXGBE_FCOE */

	if (ixgbe_cache_ring_fdir(adapter))
		return;

	if (ixgbe_cache_ring_rss(adapter))
		return;
}

/**
 * ixgbe_alloc_queues - Allocate memory for all rings
 * @adapter: board private structure to initialize
 *
 * We allocate one ring per queue at run-time since we don't know the
 * number of queues at compile-time.  The polling_netdev array is
 * intended for Multiqueue, but should work fine with a single queue.
 **/
static int ixgbe_alloc_queues(struct ixgbe_adapter *adapter)
{
	int rx = 0, tx = 0, nid = adapter->node;

	if (nid < 0 || !node_online(nid))
		nid = first_online_node;

	for (; tx < adapter->num_tx_queues; tx++) {
		struct ixgbe_ring *ring;

		ring = kzalloc_node(sizeof(*ring), GFP_KERNEL, nid);
		if (!ring)
			ring = kzalloc(sizeof(*ring), GFP_KERNEL);
		if (!ring)
			goto err_allocation;
		ring->count = adapter->tx_ring_count;
		ring->queue_index = tx;
		ring->numa_node = nid;
		ring->dev = &adapter->pdev->dev;
		ring->netdev = adapter->netdev;

		adapter->tx_ring[tx] = ring;
	}

	for (; rx < adapter->num_rx_queues; rx++) {
		struct ixgbe_ring *ring;

		ring = kzalloc_node(sizeof(*ring), GFP_KERNEL, nid);
		if (!ring)
			ring = kzalloc(sizeof(*ring), GFP_KERNEL);
		if (!ring)
			goto err_allocation;
		ring->count = adapter->rx_ring_count;
		ring->queue_index = rx;
		ring->numa_node = nid;
		ring->dev = &adapter->pdev->dev;
		ring->netdev = adapter->netdev;

		adapter->rx_ring[rx] = ring;
	}

	ixgbe_cache_ring_register(adapter);

	return 0;

err_allocation:
	while (tx)
		kfree(adapter->tx_ring[--tx]);

	while (rx)
		kfree(adapter->rx_ring[--rx]);
	return -ENOMEM;
}

/**
 * ixgbe_set_interrupt_capability - set MSI-X or MSI if supported
 * @adapter: board private structure to initialize
 *
 * Attempt to configure the interrupts using the best available
 * capabilities of the hardware and the kernel.
 **/
static int ixgbe_set_interrupt_capability(struct ixgbe_adapter *adapter)
{
	struct ixgbe_hw *hw = &adapter->hw;
	int err = 0;
	int vector, v_budget;

	/*
	 * It's easy to be greedy for MSI-X vectors, but it really
	 * doesn't do us much good if we have a lot more vectors
	 * than CPU's.  So let's be conservative and only ask for
	 * (roughly) the same number of vectors as there are CPU's.
	 */
	v_budget = min(adapter->num_rx_queues + adapter->num_tx_queues,
		       (int)num_online_cpus()) + NON_Q_VECTORS;

	/*
	 * At the same time, hardware can only support a maximum of
	 * hw.mac->max_msix_vectors vectors.  With features
	 * such as RSS and VMDq, we can easily surpass the number of Rx and Tx
	 * descriptor queues supported by our device.  Thus, we cap it off in
	 * those rare cases where the cpu count also exceeds our vector limit.
	 */
	v_budget = min(v_budget, (int)hw->mac.max_msix_vectors);

	/* A failure in MSI-X entry allocation isn't fatal, but it does
	 * mean we disable MSI-X capabilities of the adapter. */
	adapter->msix_entries = kcalloc(v_budget,
					sizeof(struct msix_entry), GFP_KERNEL);
	if (adapter->msix_entries) {
		for (vector = 0; vector < v_budget; vector++)
			adapter->msix_entries[vector].entry = vector;

		ixgbe_acquire_msix_vectors(adapter, v_budget);

		if (adapter->flags & IXGBE_FLAG_MSIX_ENABLED)
			goto out;
	}

	adapter->flags &= ~IXGBE_FLAG_DCB_ENABLED;
	adapter->flags &= ~IXGBE_FLAG_RSS_ENABLED;
	if (adapter->flags & (IXGBE_FLAG_FDIR_HASH_CAPABLE |
			      IXGBE_FLAG_FDIR_PERFECT_CAPABLE)) {
		e_err(probe,
		      "Flow Director is not supported while multiple "
		      "queues are disabled.  Disabling Flow Director\n");
	}
	adapter->flags &= ~IXGBE_FLAG_FDIR_HASH_CAPABLE;
	adapter->flags &= ~IXGBE_FLAG_FDIR_PERFECT_CAPABLE;
	adapter->atr_sample_rate = 0;
	if (adapter->flags & IXGBE_FLAG_SRIOV_ENABLED)
		ixgbe_disable_sriov(adapter);

	err = ixgbe_set_num_queues(adapter);
	if (err)
		return err;

	err = pci_enable_msi(adapter->pdev);
	if (!err) {
		adapter->flags |= IXGBE_FLAG_MSI_ENABLED;
	} else {
		netif_printk(adapter, hw, KERN_DEBUG, adapter->netdev,
			     "Unable to allocate MSI interrupt, "
			     "falling back to legacy.  Error: %d\n", err);
		/* reset err */
		err = 0;
	}

out:
	return err;
}

/**
 * ixgbe_alloc_q_vectors - Allocate memory for interrupt vectors
 * @adapter: board private structure to initialize
 *
 * We allocate one q_vector per queue interrupt.  If allocation fails we
 * return -ENOMEM.
 **/
static int ixgbe_alloc_q_vectors(struct ixgbe_adapter *adapter)
{
	int q_idx, num_q_vectors;
	struct ixgbe_q_vector *q_vector;
	int (*poll)(struct napi_struct *, int);

	if (adapter->flags & IXGBE_FLAG_MSIX_ENABLED) {
		num_q_vectors = adapter->num_msix_vectors - NON_Q_VECTORS;
		poll = &ixgbe_clean_rxtx_many;
	} else {
		num_q_vectors = 1;
		poll = &ixgbe_poll;
	}

	for (q_idx = 0; q_idx < num_q_vectors; q_idx++) {
		q_vector = kzalloc_node(sizeof(struct ixgbe_q_vector),
					GFP_KERNEL, adapter->node);
		if (!q_vector)
			q_vector = kzalloc(sizeof(struct ixgbe_q_vector),
					   GFP_KERNEL);
		if (!q_vector)
			goto err_out;
		q_vector->adapter = adapter;
		if (q_vector->txr_count && !q_vector->rxr_count)
			q_vector->eitr = adapter->tx_eitr_param;
		else
			q_vector->eitr = adapter->rx_eitr_param;
		q_vector->v_idx = q_idx;
		netif_napi_add(adapter->netdev, &q_vector->napi, (*poll), 64);
		adapter->q_vector[q_idx] = q_vector;
	}

	return 0;

err_out:
	while (q_idx) {
		q_idx--;
		q_vector = adapter->q_vector[q_idx];
		netif_napi_del(&q_vector->napi);
		kfree(q_vector);
		adapter->q_vector[q_idx] = NULL;
	}
	return -ENOMEM;
}

/**
 * ixgbe_free_q_vectors - Free memory allocated for interrupt vectors
 * @adapter: board private structure to initialize
 *
 * This function frees the memory allocated to the q_vectors.  In addition if
 * NAPI is enabled it will delete any references to the NAPI struct prior
 * to freeing the q_vector.
 **/
static void ixgbe_free_q_vectors(struct ixgbe_adapter *adapter)
{
	int q_idx, num_q_vectors;

	if (adapter->flags & IXGBE_FLAG_MSIX_ENABLED)
		num_q_vectors = adapter->num_msix_vectors - NON_Q_VECTORS;
	else
		num_q_vectors = 1;

	for (q_idx = 0; q_idx < num_q_vectors; q_idx++) {
		struct ixgbe_q_vector *q_vector = adapter->q_vector[q_idx];
		adapter->q_vector[q_idx] = NULL;
		netif_napi_del(&q_vector->napi);
		kfree(q_vector);
	}
}

static void ixgbe_reset_interrupt_capability(struct ixgbe_adapter *adapter)
{
	if (adapter->flags & IXGBE_FLAG_MSIX_ENABLED) {
		adapter->flags &= ~IXGBE_FLAG_MSIX_ENABLED;
		pci_disable_msix(adapter->pdev);
		kfree(adapter->msix_entries);
		adapter->msix_entries = NULL;
	} else if (adapter->flags & IXGBE_FLAG_MSI_ENABLED) {
		adapter->flags &= ~IXGBE_FLAG_MSI_ENABLED;
		pci_disable_msi(adapter->pdev);
	}
}

/**
 * ixgbe_init_interrupt_scheme - Determine proper interrupt scheme
 * @adapter: board private structure to initialize
 *
 * We determine which interrupt scheme to use based on...
 * - Kernel support (MSI, MSI-X)
 *   - which can be user-defined (via MODULE_PARAM)
 * - Hardware queue count (num_*_queues)
 *   - defined by miscellaneous hardware support/features (RSS, etc.)
 **/
int ixgbe_init_interrupt_scheme(struct ixgbe_adapter *adapter)
{
	int err;

	/* Number of supported queues */
	err = ixgbe_set_num_queues(adapter);
	if (err)
		return err;

	err = ixgbe_set_interrupt_capability(adapter);
	if (err) {
		e_dev_err("Unable to setup interrupt capabilities\n");
		goto err_set_interrupt;
	}

	err = ixgbe_alloc_q_vectors(adapter);
	if (err) {
		e_dev_err("Unable to allocate memory for queue vectors\n");
		goto err_alloc_q_vectors;
	}

	err = ixgbe_alloc_queues(adapter);
	if (err) {
		e_dev_err("Unable to allocate memory for queues\n");
		goto err_alloc_queues;
	}

	e_dev_info("Multiqueue %s: Rx Queue count = %u, Tx Queue count = %u\n",
		   (adapter->num_rx_queues > 1) ? "Enabled" : "Disabled",
		   adapter->num_rx_queues, adapter->num_tx_queues);

	set_bit(__IXGBE_DOWN, &adapter->state);

	return 0;

err_alloc_queues:
	ixgbe_free_q_vectors(adapter);
err_alloc_q_vectors:
	ixgbe_reset_interrupt_capability(adapter);
err_set_interrupt:
	return err;
}

/**
 * ixgbe_clear_interrupt_scheme - Clear the current interrupt scheme settings
 * @adapter: board private structure to clear interrupt scheme on
 *
 * We go through and clear interrupt specific resources and reset the structure
 * to pre-load conditions
 **/
void ixgbe_clear_interrupt_scheme(struct ixgbe_adapter *adapter)
{
	int i;

	for (i = 0; i < adapter->num_tx_queues; i++) {
		kfree(adapter->tx_ring[i]);
		adapter->tx_ring[i] = NULL;
	}
	for (i = 0; i < adapter->num_rx_queues; i++) {
		struct ixgbe_ring *ring = adapter->rx_ring[i];

		/* ixgbe_get_stats64() might access this ring, we must wait
		 * a grace period before freeing it.
		 */
		kfree_rcu(ring, rcu);
		adapter->rx_ring[i] = NULL;
	}

	adapter->num_tx_queues = 0;
	adapter->num_rx_queues = 0;

	ixgbe_free_q_vectors(adapter);
	ixgbe_reset_interrupt_capability(adapter);
}

/**
 * ixgbe_sw_init - Initialize general software structures (struct ixgbe_adapter)
 * @adapter: board private structure to initialize
 *
 * ixgbe_sw_init initializes the Adapter private data structure.
 * Fields are initialized based on PCI device information and
 * OS network device settings (MTU size).
 **/
static int __devinit ixgbe_sw_init(struct ixgbe_adapter *adapter)
{
	struct ixgbe_hw *hw = &adapter->hw;
	struct pci_dev *pdev = adapter->pdev;
	struct net_device *dev = adapter->netdev;
	unsigned int rss;
#ifdef CONFIG_IXGBE_DCB
	int j;
	struct tc_configuration *tc;
#endif
	int max_frame = dev->mtu + ETH_HLEN + ETH_FCS_LEN;

	/* PCI config space info */

	hw->vendor_id = pdev->vendor;
	hw->device_id = pdev->device;
	hw->revision_id = pdev->revision;
	hw->subsystem_vendor_id = pdev->subsystem_vendor;
	hw->subsystem_device_id = pdev->subsystem_device;

	/* Set capability flags */
	rss = min(IXGBE_MAX_RSS_INDICES, (int)num_online_cpus());
	adapter->ring_feature[RING_F_RSS].indices = rss;
	adapter->flags |= IXGBE_FLAG_RSS_ENABLED;
	adapter->ring_feature[RING_F_DCB].indices = IXGBE_MAX_DCB_INDICES;
	switch (hw->mac.type) {
	case ixgbe_mac_82598EB:
		if (hw->device_id == IXGBE_DEV_ID_82598AT)
			adapter->flags |= IXGBE_FLAG_FAN_FAIL_CAPABLE;
		adapter->max_msix_q_vectors = MAX_MSIX_Q_VECTORS_82598;
		break;
	case ixgbe_mac_82599EB:
	case ixgbe_mac_X540:
		adapter->max_msix_q_vectors = MAX_MSIX_Q_VECTORS_82599;
		adapter->flags2 |= IXGBE_FLAG2_RSC_CAPABLE;
		adapter->flags2 |= IXGBE_FLAG2_RSC_ENABLED;
		if (hw->device_id == IXGBE_DEV_ID_82599_T3_LOM)
			adapter->flags2 |= IXGBE_FLAG2_TEMP_SENSOR_CAPABLE;
		/* n-tuple support exists, always init our spinlock */
		spin_lock_init(&adapter->fdir_perfect_lock);
		/* Flow Director hash filters enabled */
		adapter->flags |= IXGBE_FLAG_FDIR_HASH_CAPABLE;
		adapter->atr_sample_rate = 20;
		adapter->ring_feature[RING_F_FDIR].indices =
							 IXGBE_MAX_FDIR_INDICES;
		adapter->fdir_pballoc = 0;
#ifdef IXGBE_FCOE
		adapter->flags |= IXGBE_FLAG_FCOE_CAPABLE;
		adapter->flags &= ~IXGBE_FLAG_FCOE_ENABLED;
		adapter->ring_feature[RING_F_FCOE].indices = 0;
#ifdef CONFIG_IXGBE_DCB
		/* Default traffic class to use for FCoE */
		adapter->fcoe.tc = IXGBE_FCOE_DEFTC;
		adapter->fcoe.up = IXGBE_FCOE_DEFTC;
#endif
#endif /* IXGBE_FCOE */
		break;
	default:
		break;
	}

#ifdef CONFIG_IXGBE_DCB
	/* Configure DCB traffic classes */
	for (j = 0; j < MAX_TRAFFIC_CLASS; j++) {
		tc = &adapter->dcb_cfg.tc_config[j];
		tc->path[DCB_TX_CONFIG].bwg_id = 0;
		tc->path[DCB_TX_CONFIG].bwg_percent = 12 + (j & 1);
		tc->path[DCB_RX_CONFIG].bwg_id = 0;
		tc->path[DCB_RX_CONFIG].bwg_percent = 12 + (j & 1);
		tc->dcb_pfc = pfc_disabled;
	}
	adapter->dcb_cfg.bw_percentage[DCB_TX_CONFIG][0] = 100;
	adapter->dcb_cfg.bw_percentage[DCB_RX_CONFIG][0] = 100;
	adapter->dcb_cfg.rx_pba_cfg = pba_equal;
	adapter->dcb_cfg.pfc_mode_enable = false;
	adapter->dcb_set_bitmap = 0x00;
	adapter->dcbx_cap = DCB_CAP_DCBX_HOST | DCB_CAP_DCBX_VER_CEE;
	ixgbe_copy_dcb_cfg(&adapter->dcb_cfg, &adapter->temp_dcb_cfg,
			   MAX_TRAFFIC_CLASS);

#endif

	/* default flow control settings */
	hw->fc.requested_mode = ixgbe_fc_full;
	hw->fc.current_mode = ixgbe_fc_full;	/* init for ethtool output */
#ifdef CONFIG_DCB
	adapter->last_lfc_mode = hw->fc.current_mode;
#endif
	hw->fc.high_water = FC_HIGH_WATER(max_frame);
	hw->fc.low_water = FC_LOW_WATER(max_frame);
	hw->fc.pause_time = IXGBE_DEFAULT_FCPAUSE;
	hw->fc.send_xon = true;
	hw->fc.disable_fc_autoneg = false;

	/* enable itr by default in dynamic mode */
	adapter->rx_itr_setting = 1;
	adapter->rx_eitr_param = 20000;
	adapter->tx_itr_setting = 1;
	adapter->tx_eitr_param = 10000;

	/* set defaults for eitr in MegaBytes */
	adapter->eitr_low = 10;
	adapter->eitr_high = 20;

	/* set default ring sizes */
	adapter->tx_ring_count = IXGBE_DEFAULT_TXD;
	adapter->rx_ring_count = IXGBE_DEFAULT_RXD;

	/* initialize eeprom parameters */
	if (ixgbe_init_eeprom_params_generic(hw)) {
		e_dev_err("EEPROM initialization failed\n");
		return -EIO;
	}

	/* enable rx csum by default */
	adapter->flags |= IXGBE_FLAG_RX_CSUM_ENABLED;

	/* get assigned NUMA node */
	adapter->node = dev_to_node(&pdev->dev);

	set_bit(__IXGBE_DOWN, &adapter->state);

	return 0;
}

/**
 * ixgbe_setup_tx_resources - allocate Tx resources (Descriptors)
 * @tx_ring:    tx descriptor ring (for a specific queue) to setup
 *
 * Return 0 on success, negative on failure
 **/
int ixgbe_setup_tx_resources(struct ixgbe_ring *tx_ring)
{
	struct device *dev = tx_ring->dev;
	int size;

	size = sizeof(struct ixgbe_tx_buffer) * tx_ring->count;
	tx_ring->tx_buffer_info = vzalloc_node(size, tx_ring->numa_node);
	if (!tx_ring->tx_buffer_info)
		tx_ring->tx_buffer_info = vzalloc(size);
	if (!tx_ring->tx_buffer_info)
		goto err;

	/* round up to nearest 4K */
	tx_ring->size = tx_ring->count * sizeof(union ixgbe_adv_tx_desc);
	tx_ring->size = ALIGN(tx_ring->size, 4096);

	tx_ring->desc = dma_alloc_coherent(dev, tx_ring->size,
					   &tx_ring->dma, GFP_KERNEL);
	if (!tx_ring->desc)
		goto err;

	tx_ring->next_to_use = 0;
	tx_ring->next_to_clean = 0;
	tx_ring->work_limit = tx_ring->count;
	return 0;

err:
	vfree(tx_ring->tx_buffer_info);
	tx_ring->tx_buffer_info = NULL;
	dev_err(dev, "Unable to allocate memory for the Tx descriptor ring\n");
	return -ENOMEM;
}

/**
 * ixgbe_setup_all_tx_resources - allocate all queues Tx resources
 * @adapter: board private structure
 *
 * If this function returns with an error, then it's possible one or
 * more of the rings is populated (while the rest are not).  It is the
 * callers duty to clean those orphaned rings.
 *
 * Return 0 on success, negative on failure
 **/
static int ixgbe_setup_all_tx_resources(struct ixgbe_adapter *adapter)
{
	int i, err = 0;

	for (i = 0; i < adapter->num_tx_queues; i++) {
		err = ixgbe_setup_tx_resources(adapter->tx_ring[i]);
		if (!err)
			continue;
		e_err(probe, "Allocation for Tx Queue %u failed\n", i);
		break;
	}

	return err;
}

/**
 * ixgbe_setup_rx_resources - allocate Rx resources (Descriptors)
 * @rx_ring:    rx descriptor ring (for a specific queue) to setup
 *
 * Returns 0 on success, negative on failure
 **/
int ixgbe_setup_rx_resources(struct ixgbe_ring *rx_ring)
{
	struct device *dev = rx_ring->dev;
	int size;

	size = sizeof(struct ixgbe_rx_buffer) * rx_ring->count;
	rx_ring->rx_buffer_info = vzalloc_node(size, rx_ring->numa_node);
	if (!rx_ring->rx_buffer_info)
		rx_ring->rx_buffer_info = vzalloc(size);
	if (!rx_ring->rx_buffer_info)
		goto err;

	/* Round up to nearest 4K */
	rx_ring->size = rx_ring->count * sizeof(union ixgbe_adv_rx_desc);
	rx_ring->size = ALIGN(rx_ring->size, 4096);

	rx_ring->desc = dma_alloc_coherent(dev, rx_ring->size,
					   &rx_ring->dma, GFP_KERNEL);

	if (!rx_ring->desc)
		goto err;

	rx_ring->next_to_clean = 0;
	rx_ring->next_to_use = 0;

	return 0;
err:
	vfree(rx_ring->rx_buffer_info);
	rx_ring->rx_buffer_info = NULL;
	dev_err(dev, "Unable to allocate memory for the Rx descriptor ring\n");
	return -ENOMEM;
}

/**
 * ixgbe_setup_all_rx_resources - allocate all queues Rx resources
 * @adapter: board private structure
 *
 * If this function returns with an error, then it's possible one or
 * more of the rings is populated (while the rest are not).  It is the
 * callers duty to clean those orphaned rings.
 *
 * Return 0 on success, negative on failure
 **/
static int ixgbe_setup_all_rx_resources(struct ixgbe_adapter *adapter)
{
	int i, err = 0;

	for (i = 0; i < adapter->num_rx_queues; i++) {
		err = ixgbe_setup_rx_resources(adapter->rx_ring[i]);
		if (!err)
			continue;
		e_err(probe, "Allocation for Rx Queue %u failed\n", i);
		break;
	}

	return err;
}

/**
 * ixgbe_free_tx_resources - Free Tx Resources per Queue
 * @tx_ring: Tx descriptor ring for a specific queue
 *
 * Free all transmit software resources
 **/
void ixgbe_free_tx_resources(struct ixgbe_ring *tx_ring)
{
	ixgbe_clean_tx_ring(tx_ring);

	vfree(tx_ring->tx_buffer_info);
	tx_ring->tx_buffer_info = NULL;

	/* if not set, then don't free */
	if (!tx_ring->desc)
		return;

	dma_free_coherent(tx_ring->dev, tx_ring->size,
			  tx_ring->desc, tx_ring->dma);

	tx_ring->desc = NULL;
}

/**
 * ixgbe_free_all_tx_resources - Free Tx Resources for All Queues
 * @adapter: board private structure
 *
 * Free all transmit software resources
 **/
static void ixgbe_free_all_tx_resources(struct ixgbe_adapter *adapter)
{
	int i;

	for (i = 0; i < adapter->num_tx_queues; i++)
		if (adapter->tx_ring[i]->desc)
			ixgbe_free_tx_resources(adapter->tx_ring[i]);
}

/**
 * ixgbe_free_rx_resources - Free Rx Resources
 * @rx_ring: ring to clean the resources from
 *
 * Free all receive software resources
 **/
void ixgbe_free_rx_resources(struct ixgbe_ring *rx_ring)
{
	ixgbe_clean_rx_ring(rx_ring);

	vfree(rx_ring->rx_buffer_info);
	rx_ring->rx_buffer_info = NULL;

	/* if not set, then don't free */
	if (!rx_ring->desc)
		return;

	dma_free_coherent(rx_ring->dev, rx_ring->size,
			  rx_ring->desc, rx_ring->dma);

	rx_ring->desc = NULL;
}

/**
 * ixgbe_free_all_rx_resources - Free Rx Resources for All Queues
 * @adapter: board private structure
 *
 * Free all receive software resources
 **/
static void ixgbe_free_all_rx_resources(struct ixgbe_adapter *adapter)
{
	int i;

	for (i = 0; i < adapter->num_rx_queues; i++)
		if (adapter->rx_ring[i]->desc)
			ixgbe_free_rx_resources(adapter->rx_ring[i]);
}

/**
 * ixgbe_change_mtu - Change the Maximum Transfer Unit
 * @netdev: network interface device structure
 * @new_mtu: new value for maximum frame size
 *
 * Returns 0 on success, negative on failure
 **/
static int ixgbe_change_mtu(struct net_device *netdev, int new_mtu)
{
	struct ixgbe_adapter *adapter = netdev_priv(netdev);
	struct ixgbe_hw *hw = &adapter->hw;
	int max_frame = new_mtu + ETH_HLEN + ETH_FCS_LEN;

	/* MTU < 68 is an error and causes problems on some kernels */
	if (adapter->flags & IXGBE_FLAG_SRIOV_ENABLED &&
	    hw->mac.type != ixgbe_mac_X540) {
		if ((new_mtu < 68) || (max_frame > MAXIMUM_ETHERNET_VLAN_SIZE))
			return -EINVAL;
	} else {
		if ((new_mtu < 68) || (max_frame > IXGBE_MAX_JUMBO_FRAME_SIZE))
			return -EINVAL;
	}

	e_info(probe, "changing MTU from %d to %d\n", netdev->mtu, new_mtu);
	/* must set new MTU before calling down or up */
	netdev->mtu = new_mtu;

	hw->fc.high_water = FC_HIGH_WATER(max_frame);
	hw->fc.low_water = FC_LOW_WATER(max_frame);

	if (netif_running(netdev))
		ixgbe_reinit_locked(adapter);

	return 0;
}

/**
 * ixgbe_open - Called when a network interface is made active
 * @netdev: network interface device structure
 *
 * Returns 0 on success, negative value on failure
 *
 * The open entry point is called when a network interface is made
 * active by the system (IFF_UP).  At this point all resources needed
 * for transmit and receive operations are allocated, the interrupt
 * handler is registered with the OS, the watchdog timer is started,
 * and the stack is notified that the interface is ready.
 **/
static int ixgbe_open(struct net_device *netdev)
{
	struct ixgbe_adapter *adapter = netdev_priv(netdev);
	int err;

	/* disallow open during test */
	if (test_bit(__IXGBE_TESTING, &adapter->state))
		return -EBUSY;

	netif_carrier_off(netdev);

	/* allocate transmit descriptors */
	err = ixgbe_setup_all_tx_resources(adapter);
	if (err)
		goto err_setup_tx;

	/* allocate receive descriptors */
	err = ixgbe_setup_all_rx_resources(adapter);
	if (err)
		goto err_setup_rx;

	ixgbe_configure(adapter);

	err = ixgbe_request_irq(adapter);
	if (err)
		goto err_req_irq;

	err = ixgbe_up_complete(adapter);
	if (err)
		goto err_up;

	netif_tx_start_all_queues(netdev);

	return 0;

err_up:
	ixgbe_release_hw_control(adapter);
	ixgbe_free_irq(adapter);
err_req_irq:
err_setup_rx:
	ixgbe_free_all_rx_resources(adapter);
err_setup_tx:
	ixgbe_free_all_tx_resources(adapter);
	ixgbe_reset(adapter);

	return err;
}

/**
 * ixgbe_close - Disables a network interface
 * @netdev: network interface device structure
 *
 * Returns 0, this is not allowed to fail
 *
 * The close entry point is called when an interface is de-activated
 * by the OS.  The hardware is still under the drivers control, but
 * needs to be disabled.  A global MAC reset is issued to stop the
 * hardware, and all transmit and receive resources are freed.
 **/
static int ixgbe_close(struct net_device *netdev)
{
	struct ixgbe_adapter *adapter = netdev_priv(netdev);

	ixgbe_down(adapter);
	ixgbe_free_irq(adapter);

	ixgbe_free_all_tx_resources(adapter);
	ixgbe_free_all_rx_resources(adapter);

	ixgbe_release_hw_control(adapter);

	return 0;
}

#ifdef CONFIG_PM
static int ixgbe_resume(struct pci_dev *pdev)
{
	struct ixgbe_adapter *adapter = pci_get_drvdata(pdev);
	struct net_device *netdev = adapter->netdev;
	u32 err;

	pci_set_power_state(pdev, PCI_D0);
	pci_restore_state(pdev);
	/*
	 * pci_restore_state clears dev->state_saved so call
	 * pci_save_state to restore it.
	 */
	pci_save_state(pdev);

	err = pci_enable_device_mem(pdev);
	if (err) {
		e_dev_err("Cannot enable PCI device from suspend\n");
		return err;
	}
	pci_set_master(pdev);

	pci_wake_from_d3(pdev, false);

	err = ixgbe_init_interrupt_scheme(adapter);
	if (err) {
		e_dev_err("Cannot initialize interrupts for device\n");
		return err;
	}

	ixgbe_reset(adapter);

	IXGBE_WRITE_REG(&adapter->hw, IXGBE_WUS, ~0);

	if (netif_running(netdev)) {
		err = ixgbe_open(netdev);
		if (err)
			return err;
	}

	netif_device_attach(netdev);

	return 0;
}
#endif /* CONFIG_PM */

static int __ixgbe_shutdown(struct pci_dev *pdev, bool *enable_wake)
{
	struct ixgbe_adapter *adapter = pci_get_drvdata(pdev);
	struct net_device *netdev = adapter->netdev;
	struct ixgbe_hw *hw = &adapter->hw;
	u32 ctrl, fctrl;
	u32 wufc = adapter->wol;
#ifdef CONFIG_PM
	int retval = 0;
#endif

	netif_device_detach(netdev);

	if (netif_running(netdev)) {
		ixgbe_down(adapter);
		ixgbe_free_irq(adapter);
		ixgbe_free_all_tx_resources(adapter);
		ixgbe_free_all_rx_resources(adapter);
	}

	ixgbe_clear_interrupt_scheme(adapter);
#ifdef CONFIG_DCB
	kfree(adapter->ixgbe_ieee_pfc);
	kfree(adapter->ixgbe_ieee_ets);
#endif

#ifdef CONFIG_PM
	retval = pci_save_state(pdev);
	if (retval)
		return retval;

#endif
	if (wufc) {
		ixgbe_set_rx_mode(netdev);

		/* turn on all-multi mode if wake on multicast is enabled */
		if (wufc & IXGBE_WUFC_MC) {
			fctrl = IXGBE_READ_REG(hw, IXGBE_FCTRL);
			fctrl |= IXGBE_FCTRL_MPE;
			IXGBE_WRITE_REG(hw, IXGBE_FCTRL, fctrl);
		}

		ctrl = IXGBE_READ_REG(hw, IXGBE_CTRL);
		ctrl |= IXGBE_CTRL_GIO_DIS;
		IXGBE_WRITE_REG(hw, IXGBE_CTRL, ctrl);

		IXGBE_WRITE_REG(hw, IXGBE_WUFC, wufc);
	} else {
		IXGBE_WRITE_REG(hw, IXGBE_WUC, 0);
		IXGBE_WRITE_REG(hw, IXGBE_WUFC, 0);
	}

	switch (hw->mac.type) {
	case ixgbe_mac_82598EB:
		pci_wake_from_d3(pdev, false);
		break;
	case ixgbe_mac_82599EB:
	case ixgbe_mac_X540:
		pci_wake_from_d3(pdev, !!wufc);
		break;
	default:
		break;
	}

	*enable_wake = !!wufc;

	ixgbe_release_hw_control(adapter);

	pci_disable_device(pdev);

	return 0;
}

#ifdef CONFIG_PM
static int ixgbe_suspend(struct pci_dev *pdev, pm_message_t state)
{
	int retval;
	bool wake;

	retval = __ixgbe_shutdown(pdev, &wake);
	if (retval)
		return retval;

	if (wake) {
		pci_prepare_to_sleep(pdev);
	} else {
		pci_wake_from_d3(pdev, false);
		pci_set_power_state(pdev, PCI_D3hot);
	}

	return 0;
}
#endif /* CONFIG_PM */

static void ixgbe_shutdown(struct pci_dev *pdev)
{
	bool wake;

	__ixgbe_shutdown(pdev, &wake);

	if (system_state == SYSTEM_POWER_OFF) {
		pci_wake_from_d3(pdev, wake);
		pci_set_power_state(pdev, PCI_D3hot);
	}
}

/**
 * ixgbe_update_stats - Update the board statistics counters.
 * @adapter: board private structure
 **/
void ixgbe_update_stats(struct ixgbe_adapter *adapter)
{
	struct net_device *netdev = adapter->netdev;
	struct ixgbe_hw *hw = &adapter->hw;
	struct ixgbe_hw_stats *hwstats = &adapter->stats;
	u64 total_mpc = 0;
	u32 i, missed_rx = 0, mpc, bprc, lxon, lxoff, xon_off_tot;
	u64 non_eop_descs = 0, restart_queue = 0, tx_busy = 0;
	u64 alloc_rx_page_failed = 0, alloc_rx_buff_failed = 0;
	u64 bytes = 0, packets = 0;

	if (test_bit(__IXGBE_DOWN, &adapter->state) ||
	    test_bit(__IXGBE_RESETTING, &adapter->state))
		return;

	if (adapter->flags2 & IXGBE_FLAG2_RSC_ENABLED) {
		u64 rsc_count = 0;
		u64 rsc_flush = 0;
		for (i = 0; i < 16; i++)
			adapter->hw_rx_no_dma_resources +=
				IXGBE_READ_REG(hw, IXGBE_QPRDC(i));
		for (i = 0; i < adapter->num_rx_queues; i++) {
			rsc_count += adapter->rx_ring[i]->rx_stats.rsc_count;
			rsc_flush += adapter->rx_ring[i]->rx_stats.rsc_flush;
		}
		adapter->rsc_total_count = rsc_count;
		adapter->rsc_total_flush = rsc_flush;
	}

	for (i = 0; i < adapter->num_rx_queues; i++) {
		struct ixgbe_ring *rx_ring = adapter->rx_ring[i];
		non_eop_descs += rx_ring->rx_stats.non_eop_descs;
		alloc_rx_page_failed += rx_ring->rx_stats.alloc_rx_page_failed;
		alloc_rx_buff_failed += rx_ring->rx_stats.alloc_rx_buff_failed;
		bytes += rx_ring->stats.bytes;
		packets += rx_ring->stats.packets;
	}
	adapter->non_eop_descs = non_eop_descs;
	adapter->alloc_rx_page_failed = alloc_rx_page_failed;
	adapter->alloc_rx_buff_failed = alloc_rx_buff_failed;
	netdev->stats.rx_bytes = bytes;
	netdev->stats.rx_packets = packets;

	bytes = 0;
	packets = 0;
	/* gather some stats to the adapter struct that are per queue */
	for (i = 0; i < adapter->num_tx_queues; i++) {
		struct ixgbe_ring *tx_ring = adapter->tx_ring[i];
		restart_queue += tx_ring->tx_stats.restart_queue;
		tx_busy += tx_ring->tx_stats.tx_busy;
		bytes += tx_ring->stats.bytes;
		packets += tx_ring->stats.packets;
	}
	adapter->restart_queue = restart_queue;
	adapter->tx_busy = tx_busy;
	netdev->stats.tx_bytes = bytes;
	netdev->stats.tx_packets = packets;

	hwstats->crcerrs += IXGBE_READ_REG(hw, IXGBE_CRCERRS);
	for (i = 0; i < 8; i++) {
		/* for packet buffers not used, the register should read 0 */
		mpc = IXGBE_READ_REG(hw, IXGBE_MPC(i));
		missed_rx += mpc;
		hwstats->mpc[i] += mpc;
		total_mpc += hwstats->mpc[i];
		if (hw->mac.type == ixgbe_mac_82598EB)
			hwstats->rnbc[i] += IXGBE_READ_REG(hw, IXGBE_RNBC(i));
		hwstats->qptc[i] += IXGBE_READ_REG(hw, IXGBE_QPTC(i));
		hwstats->qbtc[i] += IXGBE_READ_REG(hw, IXGBE_QBTC(i));
		hwstats->qprc[i] += IXGBE_READ_REG(hw, IXGBE_QPRC(i));
		hwstats->qbrc[i] += IXGBE_READ_REG(hw, IXGBE_QBRC(i));
		switch (hw->mac.type) {
		case ixgbe_mac_82598EB:
			hwstats->pxonrxc[i] +=
				IXGBE_READ_REG(hw, IXGBE_PXONRXC(i));
			break;
		case ixgbe_mac_82599EB:
		case ixgbe_mac_X540:
			hwstats->pxonrxc[i] +=
				IXGBE_READ_REG(hw, IXGBE_PXONRXCNT(i));
			break;
		default:
			break;
		}
		hwstats->pxontxc[i] += IXGBE_READ_REG(hw, IXGBE_PXONTXC(i));
		hwstats->pxofftxc[i] += IXGBE_READ_REG(hw, IXGBE_PXOFFTXC(i));
	}
	hwstats->gprc += IXGBE_READ_REG(hw, IXGBE_GPRC);
	/* work around hardware counting issue */
	hwstats->gprc -= missed_rx;

	ixgbe_update_xoff_received(adapter);

	/* 82598 hardware only has a 32 bit counter in the high register */
	switch (hw->mac.type) {
	case ixgbe_mac_82598EB:
		hwstats->lxonrxc += IXGBE_READ_REG(hw, IXGBE_LXONRXC);
		hwstats->gorc += IXGBE_READ_REG(hw, IXGBE_GORCH);
		hwstats->gotc += IXGBE_READ_REG(hw, IXGBE_GOTCH);
		hwstats->tor += IXGBE_READ_REG(hw, IXGBE_TORH);
		break;
	case ixgbe_mac_X540:
		/* OS2BMC stats are X540 only*/
		hwstats->o2bgptc += IXGBE_READ_REG(hw, IXGBE_O2BGPTC);
		hwstats->o2bspc += IXGBE_READ_REG(hw, IXGBE_O2BSPC);
		hwstats->b2ospc += IXGBE_READ_REG(hw, IXGBE_B2OSPC);
		hwstats->b2ogprc += IXGBE_READ_REG(hw, IXGBE_B2OGPRC);
	case ixgbe_mac_82599EB:
		hwstats->gorc += IXGBE_READ_REG(hw, IXGBE_GORCL);
		IXGBE_READ_REG(hw, IXGBE_GORCH); /* to clear */
		hwstats->gotc += IXGBE_READ_REG(hw, IXGBE_GOTCL);
		IXGBE_READ_REG(hw, IXGBE_GOTCH); /* to clear */
		hwstats->tor += IXGBE_READ_REG(hw, IXGBE_TORL);
		IXGBE_READ_REG(hw, IXGBE_TORH); /* to clear */
		hwstats->lxonrxc += IXGBE_READ_REG(hw, IXGBE_LXONRXCNT);
		hwstats->fdirmatch += IXGBE_READ_REG(hw, IXGBE_FDIRMATCH);
		hwstats->fdirmiss += IXGBE_READ_REG(hw, IXGBE_FDIRMISS);
#ifdef IXGBE_FCOE
		hwstats->fccrc += IXGBE_READ_REG(hw, IXGBE_FCCRC);
		hwstats->fcoerpdc += IXGBE_READ_REG(hw, IXGBE_FCOERPDC);
		hwstats->fcoeprc += IXGBE_READ_REG(hw, IXGBE_FCOEPRC);
		hwstats->fcoeptc += IXGBE_READ_REG(hw, IXGBE_FCOEPTC);
		hwstats->fcoedwrc += IXGBE_READ_REG(hw, IXGBE_FCOEDWRC);
		hwstats->fcoedwtc += IXGBE_READ_REG(hw, IXGBE_FCOEDWTC);
#endif /* IXGBE_FCOE */
		break;
	default:
		break;
	}
	bprc = IXGBE_READ_REG(hw, IXGBE_BPRC);
	hwstats->bprc += bprc;
	hwstats->mprc += IXGBE_READ_REG(hw, IXGBE_MPRC);
	if (hw->mac.type == ixgbe_mac_82598EB)
		hwstats->mprc -= bprc;
	hwstats->roc += IXGBE_READ_REG(hw, IXGBE_ROC);
	hwstats->prc64 += IXGBE_READ_REG(hw, IXGBE_PRC64);
	hwstats->prc127 += IXGBE_READ_REG(hw, IXGBE_PRC127);
	hwstats->prc255 += IXGBE_READ_REG(hw, IXGBE_PRC255);
	hwstats->prc511 += IXGBE_READ_REG(hw, IXGBE_PRC511);
	hwstats->prc1023 += IXGBE_READ_REG(hw, IXGBE_PRC1023);
	hwstats->prc1522 += IXGBE_READ_REG(hw, IXGBE_PRC1522);
	hwstats->rlec += IXGBE_READ_REG(hw, IXGBE_RLEC);
	lxon = IXGBE_READ_REG(hw, IXGBE_LXONTXC);
	hwstats->lxontxc += lxon;
	lxoff = IXGBE_READ_REG(hw, IXGBE_LXOFFTXC);
	hwstats->lxofftxc += lxoff;
	hwstats->ruc += IXGBE_READ_REG(hw, IXGBE_RUC);
	hwstats->gptc += IXGBE_READ_REG(hw, IXGBE_GPTC);
	hwstats->mptc += IXGBE_READ_REG(hw, IXGBE_MPTC);
	/*
	 * 82598 errata - tx of flow control packets is included in tx counters
	 */
	xon_off_tot = lxon + lxoff;
	hwstats->gptc -= xon_off_tot;
	hwstats->mptc -= xon_off_tot;
	hwstats->gotc -= (xon_off_tot * (ETH_ZLEN + ETH_FCS_LEN));
	hwstats->ruc += IXGBE_READ_REG(hw, IXGBE_RUC);
	hwstats->rfc += IXGBE_READ_REG(hw, IXGBE_RFC);
	hwstats->rjc += IXGBE_READ_REG(hw, IXGBE_RJC);
	hwstats->tpr += IXGBE_READ_REG(hw, IXGBE_TPR);
	hwstats->ptc64 += IXGBE_READ_REG(hw, IXGBE_PTC64);
	hwstats->ptc64 -= xon_off_tot;
	hwstats->ptc127 += IXGBE_READ_REG(hw, IXGBE_PTC127);
	hwstats->ptc255 += IXGBE_READ_REG(hw, IXGBE_PTC255);
	hwstats->ptc511 += IXGBE_READ_REG(hw, IXGBE_PTC511);
	hwstats->ptc1023 += IXGBE_READ_REG(hw, IXGBE_PTC1023);
	hwstats->ptc1522 += IXGBE_READ_REG(hw, IXGBE_PTC1522);
	hwstats->bptc += IXGBE_READ_REG(hw, IXGBE_BPTC);

	/* Fill out the OS statistics structure */
	netdev->stats.multicast = hwstats->mprc;

	/* Rx Errors */
	netdev->stats.rx_errors = hwstats->crcerrs + hwstats->rlec;
	netdev->stats.rx_dropped = 0;
	netdev->stats.rx_length_errors = hwstats->rlec;
	netdev->stats.rx_crc_errors = hwstats->crcerrs;
	netdev->stats.rx_missed_errors = total_mpc;
}

/**
 * ixgbe_fdir_reinit_subtask - worker thread to reinit FDIR filter table
 * @adapter - pointer to the device adapter structure
 **/
static void ixgbe_fdir_reinit_subtask(struct ixgbe_adapter *adapter)
{
	struct ixgbe_hw *hw = &adapter->hw;
	int i;

	if (!(adapter->flags2 & IXGBE_FLAG2_FDIR_REQUIRES_REINIT))
		return;

	adapter->flags2 &= ~IXGBE_FLAG2_FDIR_REQUIRES_REINIT;

	/* if interface is down do nothing */
	if (test_bit(__IXGBE_DOWN, &adapter->state))
		return;

	/* do nothing if we are not using signature filters */
	if (!(adapter->flags & IXGBE_FLAG_FDIR_HASH_CAPABLE))
		return;

	adapter->fdir_overflow++;

	if (ixgbe_reinit_fdir_tables_82599(hw) == 0) {
		for (i = 0; i < adapter->num_tx_queues; i++)
			set_bit(__IXGBE_TX_FDIR_INIT_DONE,
			        &(adapter->tx_ring[i]->state));
		/* re-enable flow director interrupts */
		IXGBE_WRITE_REG(hw, IXGBE_EIMS, IXGBE_EIMS_FLOW_DIR);
	} else {
		e_err(probe, "failed to finish FDIR re-initialization, "
		      "ignored adding FDIR ATR filters\n");
	}
}

/**
 * ixgbe_check_hang_subtask - check for hung queues and dropped interrupts
 * @adapter - pointer to the device adapter structure
 *
 * This function serves two purposes.  First it strobes the interrupt lines
 * in order to make certain interrupts are occuring.  Secondly it sets the
 * bits needed to check for TX hangs.  As a result we should immediately
 * determine if a hang has occured.
 */
static void ixgbe_check_hang_subtask(struct ixgbe_adapter *adapter)
{
	struct ixgbe_hw *hw = &adapter->hw;
	u64 eics = 0;
	int i;

	/* If we're down or resetting, just bail */
	if (test_bit(__IXGBE_DOWN, &adapter->state) ||
	    test_bit(__IXGBE_RESETTING, &adapter->state))
		return;

	/* Force detection of hung controller */
	if (netif_carrier_ok(adapter->netdev)) {
		for (i = 0; i < adapter->num_tx_queues; i++)
			set_check_for_tx_hang(adapter->tx_ring[i]);
	}

	if (!(adapter->flags & IXGBE_FLAG_MSIX_ENABLED)) {
		/*
		 * for legacy and MSI interrupts don't set any bits
		 * that are enabled for EIAM, because this operation
		 * would set *both* EIMS and EICS for any bit in EIAM
		 */
		IXGBE_WRITE_REG(hw, IXGBE_EICS,
			(IXGBE_EICS_TCP_TIMER | IXGBE_EICS_OTHER));
	} else {
		/* get one bit for every active tx/rx interrupt vector */
		for (i = 0; i < adapter->num_msix_vectors - NON_Q_VECTORS; i++) {
			struct ixgbe_q_vector *qv = adapter->q_vector[i];
			if (qv->rxr_count || qv->txr_count)
				eics |= ((u64)1 << i);
		}
	}

	/* Cause software interrupt to ensure rings are cleaned */
	ixgbe_irq_rearm_queues(adapter, eics);

}

/**
 * ixgbe_watchdog_update_link - update the link status
 * @adapter - pointer to the device adapter structure
 * @link_speed - pointer to a u32 to store the link_speed
 **/
static void ixgbe_watchdog_update_link(struct ixgbe_adapter *adapter)
{
	struct ixgbe_hw *hw = &adapter->hw;
	u32 link_speed = adapter->link_speed;
	bool link_up = adapter->link_up;
	int i;

	if (!(adapter->flags & IXGBE_FLAG_NEED_LINK_UPDATE))
		return;

	if (hw->mac.ops.check_link) {
		hw->mac.ops.check_link(hw, &link_speed, &link_up, false);
	} else {
		/* always assume link is up, if no check link function */
		link_speed = IXGBE_LINK_SPEED_10GB_FULL;
		link_up = true;
	}
	if (link_up) {
		if (adapter->flags & IXGBE_FLAG_DCB_ENABLED) {
			for (i = 0; i < MAX_TRAFFIC_CLASS; i++)
				hw->mac.ops.fc_enable(hw, i);
		} else {
			hw->mac.ops.fc_enable(hw, 0);
		}
	}

	if (link_up ||
	    time_after(jiffies, (adapter->link_check_timeout +
				 IXGBE_TRY_LINK_TIMEOUT))) {
		adapter->flags &= ~IXGBE_FLAG_NEED_LINK_UPDATE;
		IXGBE_WRITE_REG(hw, IXGBE_EIMS, IXGBE_EIMC_LSC);
		IXGBE_WRITE_FLUSH(hw);
	}

	adapter->link_up = link_up;
	adapter->link_speed = link_speed;
}

/**
 * ixgbe_watchdog_link_is_up - update netif_carrier status and
 *                             print link up message
 * @adapter - pointer to the device adapter structure
 **/
static void ixgbe_watchdog_link_is_up(struct ixgbe_adapter *adapter)
{
	struct net_device *netdev = adapter->netdev;
	struct ixgbe_hw *hw = &adapter->hw;
	u32 link_speed = adapter->link_speed;
	bool flow_rx, flow_tx;

	/* only continue if link was previously down */
	if (netif_carrier_ok(netdev))
		return;

	adapter->flags2 &= ~IXGBE_FLAG2_SEARCH_FOR_SFP;

	switch (hw->mac.type) {
	case ixgbe_mac_82598EB: {
		u32 frctl = IXGBE_READ_REG(hw, IXGBE_FCTRL);
		u32 rmcs = IXGBE_READ_REG(hw, IXGBE_RMCS);
		flow_rx = !!(frctl & IXGBE_FCTRL_RFCE);
		flow_tx = !!(rmcs & IXGBE_RMCS_TFCE_802_3X);
	}
		break;
	case ixgbe_mac_X540:
	case ixgbe_mac_82599EB: {
		u32 mflcn = IXGBE_READ_REG(hw, IXGBE_MFLCN);
		u32 fccfg = IXGBE_READ_REG(hw, IXGBE_FCCFG);
		flow_rx = !!(mflcn & IXGBE_MFLCN_RFCE);
		flow_tx = !!(fccfg & IXGBE_FCCFG_TFCE_802_3X);
	}
		break;
	default:
		flow_tx = false;
		flow_rx = false;
		break;
	}
	e_info(drv, "NIC Link is Up %s, Flow Control: %s\n",
	       (link_speed == IXGBE_LINK_SPEED_10GB_FULL ?
	       "10 Gbps" :
	       (link_speed == IXGBE_LINK_SPEED_1GB_FULL ?
	       "1 Gbps" :
	       (link_speed == IXGBE_LINK_SPEED_100_FULL ?
	       "100 Mbps" :
	       "unknown speed"))),
	       ((flow_rx && flow_tx) ? "RX/TX" :
	       (flow_rx ? "RX" :
	       (flow_tx ? "TX" : "None"))));

	netif_carrier_on(netdev);
#ifdef HAVE_IPLINK_VF_CONFIG
	ixgbe_check_vf_rate_limit(adapter);
#endif /* HAVE_IPLINK_VF_CONFIG */
}

/**
 * ixgbe_watchdog_link_is_down - update netif_carrier status and
 *                               print link down message
 * @adapter - pointer to the adapter structure
 **/
static void ixgbe_watchdog_link_is_down(struct ixgbe_adapter* adapter)
{
	struct net_device *netdev = adapter->netdev;
	struct ixgbe_hw *hw = &adapter->hw;

	adapter->link_up = false;
	adapter->link_speed = 0;

	/* only continue if link was up previously */
	if (!netif_carrier_ok(netdev))
		return;

	/* poll for SFP+ cable when link is down */
	if (ixgbe_is_sfp(hw) && hw->mac.type == ixgbe_mac_82598EB)
		adapter->flags2 |= IXGBE_FLAG2_SEARCH_FOR_SFP;

	e_info(drv, "NIC Link is Down\n");
	netif_carrier_off(netdev);
}

/**
 * ixgbe_watchdog_flush_tx - flush queues on link down
 * @adapter - pointer to the device adapter structure
 **/
static void ixgbe_watchdog_flush_tx(struct ixgbe_adapter *adapter)
{
	int i;
	int some_tx_pending = 0;

	if (!netif_carrier_ok(adapter->netdev)) {
		for (i = 0; i < adapter->num_tx_queues; i++) {
			struct ixgbe_ring *tx_ring = adapter->tx_ring[i];
			if (tx_ring->next_to_use != tx_ring->next_to_clean) {
				some_tx_pending = 1;
				break;
			}
		}

		if (some_tx_pending) {
			/* We've lost link, so the controller stops DMA,
			 * but we've got queued Tx work that's never going
			 * to get done, so reset controller to flush Tx.
			 * (Do the reset outside of interrupt context).
			 */
			adapter->flags2 |= IXGBE_FLAG2_RESET_REQUESTED;
		}
	}
}

static void ixgbe_spoof_check(struct ixgbe_adapter *adapter)
{
	u32 ssvpc;

	/* Do not perform spoof check for 82598 */
	if (adapter->hw.mac.type == ixgbe_mac_82598EB)
		return;

	ssvpc = IXGBE_READ_REG(&adapter->hw, IXGBE_SSVPC);

	/*
	 * ssvpc register is cleared on read, if zero then no
	 * spoofed packets in the last interval.
	 */
	if (!ssvpc)
		return;

	e_warn(drv, "%d Spoofed packets detected\n", ssvpc);
}

/**
 * ixgbe_watchdog_subtask - check and bring link up
 * @adapter - pointer to the device adapter structure
 **/
static void ixgbe_watchdog_subtask(struct ixgbe_adapter *adapter)
{
	/* if interface is down do nothing */
	if (test_bit(__IXGBE_DOWN, &adapter->state))
		return;

	ixgbe_watchdog_update_link(adapter);

	if (adapter->link_up)
		ixgbe_watchdog_link_is_up(adapter);
	else
		ixgbe_watchdog_link_is_down(adapter);

	ixgbe_spoof_check(adapter);
	ixgbe_update_stats(adapter);

	ixgbe_watchdog_flush_tx(adapter);
}

/**
 * ixgbe_sfp_detection_subtask - poll for SFP+ cable
 * @adapter - the ixgbe adapter structure
 **/
static void ixgbe_sfp_detection_subtask(struct ixgbe_adapter *adapter)
{
	struct ixgbe_hw *hw = &adapter->hw;
	s32 err;

	/* not searching for SFP so there is nothing to do here */
	if (!(adapter->flags2 & IXGBE_FLAG2_SEARCH_FOR_SFP) &&
	    !(adapter->flags2 & IXGBE_FLAG2_SFP_NEEDS_RESET))
		return;

	/* someone else is in init, wait until next service event */
	if (test_and_set_bit(__IXGBE_IN_SFP_INIT, &adapter->state))
		return;

	err = hw->phy.ops.identify_sfp(hw);
	if (err == IXGBE_ERR_SFP_NOT_SUPPORTED)
		goto sfp_out;

	if (err == IXGBE_ERR_SFP_NOT_PRESENT) {
		/* If no cable is present, then we need to reset
		 * the next time we find a good cable. */
		adapter->flags2 |= IXGBE_FLAG2_SFP_NEEDS_RESET;
	}

	/* exit on error */
	if (err)
		goto sfp_out;

<<<<<<< HEAD
			e_info(drv, "NIC Link is Up %s, Flow Control: %s\n",
			       (link_speed == IXGBE_LINK_SPEED_10GB_FULL ?
			       "10 Gbps" :
			       (link_speed == IXGBE_LINK_SPEED_1GB_FULL ?
			       "1 Gbps" :
			       (link_speed == IXGBE_LINK_SPEED_100_FULL ?
			       "100 Mbps" :
			       "unknown speed"))),
			       ((flow_rx && flow_tx) ? "RX/TX" :
			       (flow_rx ? "RX" :
			       (flow_tx ? "TX" : "None"))));

			netif_carrier_on(netdev);
			ixgbe_check_vf_rate_limit(adapter);
		} else {
			/* Force detection of hung controller */
			for (i = 0; i < adapter->num_tx_queues; i++) {
				tx_ring = adapter->tx_ring[i];
				set_check_for_tx_hang(tx_ring);
			}
		}
	} else {
		adapter->link_up = false;
		adapter->link_speed = 0;
		if (netif_carrier_ok(netdev)) {
			e_info(drv, "NIC Link is Down\n");
			netif_carrier_off(netdev);
		}
	}
=======
	/* exit if reset not needed */
	if (!(adapter->flags2 & IXGBE_FLAG2_SFP_NEEDS_RESET))
		goto sfp_out;

	adapter->flags2 &= ~IXGBE_FLAG2_SFP_NEEDS_RESET;
>>>>>>> d762f438

	/*
	 * A module may be identified correctly, but the EEPROM may not have
	 * support for that module.  setup_sfp() will fail in that case, so
	 * we should not allow that module to load.
	 */
	if (hw->mac.type == ixgbe_mac_82598EB)
		err = hw->phy.ops.reset(hw);
	else
		err = hw->mac.ops.setup_sfp(hw);

	if (err == IXGBE_ERR_SFP_NOT_SUPPORTED)
		goto sfp_out;

	adapter->flags |= IXGBE_FLAG_NEED_LINK_CONFIG;
	e_info(probe, "detected SFP+: %d\n", hw->phy.sfp_type);

sfp_out:
	clear_bit(__IXGBE_IN_SFP_INIT, &adapter->state);

	if ((err == IXGBE_ERR_SFP_NOT_SUPPORTED) &&
	    (adapter->netdev->reg_state == NETREG_REGISTERED)) {
		e_dev_err("failed to initialize because an unsupported "
			  "SFP+ module type was detected.\n");
		e_dev_err("Reload the driver after installing a "
			  "supported module.\n");
		unregister_netdev(adapter->netdev);
	}
}

/**
 * ixgbe_sfp_link_config_subtask - set up link SFP after module install
 * @adapter - the ixgbe adapter structure
 **/
static void ixgbe_sfp_link_config_subtask(struct ixgbe_adapter *adapter)
{
	struct ixgbe_hw *hw = &adapter->hw;
	u32 autoneg;
	bool negotiation;

	if (!(adapter->flags & IXGBE_FLAG_NEED_LINK_CONFIG))
		return;

	/* someone else is in init, wait until next service event */
	if (test_and_set_bit(__IXGBE_IN_SFP_INIT, &adapter->state))
		return;

	adapter->flags &= ~IXGBE_FLAG_NEED_LINK_CONFIG;

	autoneg = hw->phy.autoneg_advertised;
	if ((!autoneg) && (hw->mac.ops.get_link_capabilities))
		hw->mac.ops.get_link_capabilities(hw, &autoneg, &negotiation);
	hw->mac.autotry_restart = false;
	if (hw->mac.ops.setup_link)
		hw->mac.ops.setup_link(hw, autoneg, negotiation, true);

	adapter->flags |= IXGBE_FLAG_NEED_LINK_UPDATE;
	adapter->link_check_timeout = jiffies;
	clear_bit(__IXGBE_IN_SFP_INIT, &adapter->state);
}

/**
 * ixgbe_service_timer - Timer Call-back
 * @data: pointer to adapter cast into an unsigned long
 **/
static void ixgbe_service_timer(unsigned long data)
{
	struct ixgbe_adapter *adapter = (struct ixgbe_adapter *)data;
	unsigned long next_event_offset;

	/* poll faster when waiting for link */
	if (adapter->flags & IXGBE_FLAG_NEED_LINK_UPDATE)
		next_event_offset = HZ / 10;
	else
		next_event_offset = HZ * 2;

	/* Reset the timer */
	mod_timer(&adapter->service_timer, next_event_offset + jiffies);

	ixgbe_service_event_schedule(adapter);
}

static void ixgbe_reset_subtask(struct ixgbe_adapter *adapter)
{
	if (!(adapter->flags2 & IXGBE_FLAG2_RESET_REQUESTED))
		return;

	adapter->flags2 &= ~IXGBE_FLAG2_RESET_REQUESTED;

	/* If we're already down or resetting, just bail */
	if (test_bit(__IXGBE_DOWN, &adapter->state) ||
	    test_bit(__IXGBE_RESETTING, &adapter->state))
		return;

	ixgbe_dump(adapter);
	netdev_err(adapter->netdev, "Reset adapter\n");
	adapter->tx_timeout_count++;

	ixgbe_reinit_locked(adapter);
}

/**
 * ixgbe_service_task - manages and runs subtasks
 * @work: pointer to work_struct containing our data
 **/
static void ixgbe_service_task(struct work_struct *work)
{
	struct ixgbe_adapter *adapter = container_of(work,
						     struct ixgbe_adapter,
						     service_task);

	ixgbe_reset_subtask(adapter);
	ixgbe_sfp_detection_subtask(adapter);
	ixgbe_sfp_link_config_subtask(adapter);
	ixgbe_check_overtemp_subtask(adapter);
	ixgbe_watchdog_subtask(adapter);
	ixgbe_fdir_reinit_subtask(adapter);
	ixgbe_check_hang_subtask(adapter);

	ixgbe_service_event_complete(adapter);
}

static int ixgbe_tso(struct ixgbe_adapter *adapter,
		     struct ixgbe_ring *tx_ring, struct sk_buff *skb,
		     u32 tx_flags, u8 *hdr_len, __be16 protocol)
{
	struct ixgbe_adv_tx_context_desc *context_desc;
	unsigned int i;
	int err;
	struct ixgbe_tx_buffer *tx_buffer_info;
	u32 vlan_macip_lens = 0, type_tucmd_mlhl;
	u32 mss_l4len_idx, l4len;

	if (skb_is_gso(skb)) {
		if (skb_header_cloned(skb)) {
			err = pskb_expand_head(skb, 0, 0, GFP_ATOMIC);
			if (err)
				return err;
		}
		l4len = tcp_hdrlen(skb);
		*hdr_len += l4len;

		if (protocol == htons(ETH_P_IP)) {
			struct iphdr *iph = ip_hdr(skb);
			iph->tot_len = 0;
			iph->check = 0;
			tcp_hdr(skb)->check = ~csum_tcpudp_magic(iph->saddr,
								 iph->daddr, 0,
								 IPPROTO_TCP,
								 0);
		} else if (skb_is_gso_v6(skb)) {
			ipv6_hdr(skb)->payload_len = 0;
			tcp_hdr(skb)->check =
			    ~csum_ipv6_magic(&ipv6_hdr(skb)->saddr,
					     &ipv6_hdr(skb)->daddr,
					     0, IPPROTO_TCP, 0);
		}

		i = tx_ring->next_to_use;

		tx_buffer_info = &tx_ring->tx_buffer_info[i];
		context_desc = IXGBE_TX_CTXTDESC_ADV(tx_ring, i);

		/* VLAN MACLEN IPLEN */
		if (tx_flags & IXGBE_TX_FLAGS_VLAN)
			vlan_macip_lens |=
			    (tx_flags & IXGBE_TX_FLAGS_VLAN_MASK);
		vlan_macip_lens |= ((skb_network_offset(skb)) <<
				    IXGBE_ADVTXD_MACLEN_SHIFT);
		*hdr_len += skb_network_offset(skb);
		vlan_macip_lens |=
		    (skb_transport_header(skb) - skb_network_header(skb));
		*hdr_len +=
		    (skb_transport_header(skb) - skb_network_header(skb));
		context_desc->vlan_macip_lens = cpu_to_le32(vlan_macip_lens);
		context_desc->seqnum_seed = 0;

		/* ADV DTYP TUCMD MKRLOC/ISCSIHEDLEN */
		type_tucmd_mlhl = (IXGBE_TXD_CMD_DEXT |
				   IXGBE_ADVTXD_DTYP_CTXT);

		if (protocol == htons(ETH_P_IP))
			type_tucmd_mlhl |= IXGBE_ADVTXD_TUCMD_IPV4;
		type_tucmd_mlhl |= IXGBE_ADVTXD_TUCMD_L4T_TCP;
		context_desc->type_tucmd_mlhl = cpu_to_le32(type_tucmd_mlhl);

		/* MSS L4LEN IDX */
		mss_l4len_idx =
		    (skb_shinfo(skb)->gso_size << IXGBE_ADVTXD_MSS_SHIFT);
		mss_l4len_idx |= (l4len << IXGBE_ADVTXD_L4LEN_SHIFT);
		/* use index 1 for TSO */
		mss_l4len_idx |= (1 << IXGBE_ADVTXD_IDX_SHIFT);
		context_desc->mss_l4len_idx = cpu_to_le32(mss_l4len_idx);

		tx_buffer_info->time_stamp = jiffies;
		tx_buffer_info->next_to_watch = i;

		i++;
		if (i == tx_ring->count)
			i = 0;
		tx_ring->next_to_use = i;

		return true;
	}
	return false;
}

static u32 ixgbe_psum(struct ixgbe_adapter *adapter, struct sk_buff *skb,
		      __be16 protocol)
{
	u32 rtn = 0;

	switch (protocol) {
	case cpu_to_be16(ETH_P_IP):
		rtn |= IXGBE_ADVTXD_TUCMD_IPV4;
		switch (ip_hdr(skb)->protocol) {
		case IPPROTO_TCP:
			rtn |= IXGBE_ADVTXD_TUCMD_L4T_TCP;
			break;
		case IPPROTO_SCTP:
			rtn |= IXGBE_ADVTXD_TUCMD_L4T_SCTP;
			break;
		}
		break;
	case cpu_to_be16(ETH_P_IPV6):
		/* XXX what about other V6 headers?? */
		switch (ipv6_hdr(skb)->nexthdr) {
		case IPPROTO_TCP:
			rtn |= IXGBE_ADVTXD_TUCMD_L4T_TCP;
			break;
		case IPPROTO_SCTP:
			rtn |= IXGBE_ADVTXD_TUCMD_L4T_SCTP;
			break;
		}
		break;
	default:
		if (unlikely(net_ratelimit()))
			e_warn(probe, "partial checksum but proto=%x!\n",
			       protocol);
		break;
	}

	return rtn;
}

static bool ixgbe_tx_csum(struct ixgbe_adapter *adapter,
			  struct ixgbe_ring *tx_ring,
			  struct sk_buff *skb, u32 tx_flags,
			  __be16 protocol)
{
	struct ixgbe_adv_tx_context_desc *context_desc;
	unsigned int i;
	struct ixgbe_tx_buffer *tx_buffer_info;
	u32 vlan_macip_lens = 0, type_tucmd_mlhl = 0;

	if (skb->ip_summed == CHECKSUM_PARTIAL ||
	    (tx_flags & IXGBE_TX_FLAGS_VLAN)) {
		i = tx_ring->next_to_use;
		tx_buffer_info = &tx_ring->tx_buffer_info[i];
		context_desc = IXGBE_TX_CTXTDESC_ADV(tx_ring, i);

		if (tx_flags & IXGBE_TX_FLAGS_VLAN)
			vlan_macip_lens |=
			    (tx_flags & IXGBE_TX_FLAGS_VLAN_MASK);
		vlan_macip_lens |= (skb_network_offset(skb) <<
				    IXGBE_ADVTXD_MACLEN_SHIFT);
		if (skb->ip_summed == CHECKSUM_PARTIAL)
			vlan_macip_lens |= (skb_transport_header(skb) -
					    skb_network_header(skb));

		context_desc->vlan_macip_lens = cpu_to_le32(vlan_macip_lens);
		context_desc->seqnum_seed = 0;

		type_tucmd_mlhl |= (IXGBE_TXD_CMD_DEXT |
				    IXGBE_ADVTXD_DTYP_CTXT);

		if (skb->ip_summed == CHECKSUM_PARTIAL)
			type_tucmd_mlhl |= ixgbe_psum(adapter, skb, protocol);

		context_desc->type_tucmd_mlhl = cpu_to_le32(type_tucmd_mlhl);
		/* use index zero for tx checksum offload */
		context_desc->mss_l4len_idx = 0;

		tx_buffer_info->time_stamp = jiffies;
		tx_buffer_info->next_to_watch = i;

		i++;
		if (i == tx_ring->count)
			i = 0;
		tx_ring->next_to_use = i;

		return true;
	}

	return false;
}

static int ixgbe_tx_map(struct ixgbe_adapter *adapter,
			struct ixgbe_ring *tx_ring,
			struct sk_buff *skb, u32 tx_flags,
			unsigned int first, const u8 hdr_len)
{
	struct device *dev = tx_ring->dev;
	struct ixgbe_tx_buffer *tx_buffer_info;
	unsigned int len;
	unsigned int total = skb->len;
	unsigned int offset = 0, size, count = 0, i;
	unsigned int nr_frags = skb_shinfo(skb)->nr_frags;
	unsigned int f;
	unsigned int bytecount = skb->len;
	u16 gso_segs = 1;

	i = tx_ring->next_to_use;

	if (tx_flags & IXGBE_TX_FLAGS_FCOE)
		/* excluding fcoe_crc_eof for FCoE */
		total -= sizeof(struct fcoe_crc_eof);

	len = min(skb_headlen(skb), total);
	while (len) {
		tx_buffer_info = &tx_ring->tx_buffer_info[i];
		size = min(len, (uint)IXGBE_MAX_DATA_PER_TXD);

		tx_buffer_info->length = size;
		tx_buffer_info->mapped_as_page = false;
		tx_buffer_info->dma = dma_map_single(dev,
						     skb->data + offset,
						     size, DMA_TO_DEVICE);
		if (dma_mapping_error(dev, tx_buffer_info->dma))
			goto dma_error;
		tx_buffer_info->time_stamp = jiffies;
		tx_buffer_info->next_to_watch = i;

		len -= size;
		total -= size;
		offset += size;
		count++;

		if (len) {
			i++;
			if (i == tx_ring->count)
				i = 0;
		}
	}

	for (f = 0; f < nr_frags; f++) {
		struct skb_frag_struct *frag;

		frag = &skb_shinfo(skb)->frags[f];
		len = min((unsigned int)frag->size, total);
		offset = frag->page_offset;

		while (len) {
			i++;
			if (i == tx_ring->count)
				i = 0;

			tx_buffer_info = &tx_ring->tx_buffer_info[i];
			size = min(len, (uint)IXGBE_MAX_DATA_PER_TXD);

			tx_buffer_info->length = size;
			tx_buffer_info->dma = dma_map_page(dev,
							   frag->page,
							   offset, size,
							   DMA_TO_DEVICE);
			tx_buffer_info->mapped_as_page = true;
			if (dma_mapping_error(dev, tx_buffer_info->dma))
				goto dma_error;
			tx_buffer_info->time_stamp = jiffies;
			tx_buffer_info->next_to_watch = i;

			len -= size;
			total -= size;
			offset += size;
			count++;
		}
		if (total == 0)
			break;
	}

	if (tx_flags & IXGBE_TX_FLAGS_TSO)
		gso_segs = skb_shinfo(skb)->gso_segs;
#ifdef IXGBE_FCOE
	/* adjust for FCoE Sequence Offload */
	else if (tx_flags & IXGBE_TX_FLAGS_FSO)
		gso_segs = DIV_ROUND_UP(skb->len - hdr_len,
					skb_shinfo(skb)->gso_size);
#endif /* IXGBE_FCOE */
	bytecount += (gso_segs - 1) * hdr_len;

	/* multiply data chunks by size of headers */
	tx_ring->tx_buffer_info[i].bytecount = bytecount;
	tx_ring->tx_buffer_info[i].gso_segs = gso_segs;
	tx_ring->tx_buffer_info[i].skb = skb;
	tx_ring->tx_buffer_info[first].next_to_watch = i;

	return count;

dma_error:
	e_dev_err("TX DMA map failed\n");

	/* clear timestamp and dma mappings for failed tx_buffer_info map */
	tx_buffer_info->dma = 0;
	tx_buffer_info->time_stamp = 0;
	tx_buffer_info->next_to_watch = 0;
	if (count)
		count--;

	/* clear timestamp and dma mappings for remaining portion of packet */
	while (count--) {
		if (i == 0)
			i += tx_ring->count;
		i--;
		tx_buffer_info = &tx_ring->tx_buffer_info[i];
		ixgbe_unmap_and_free_tx_resource(tx_ring, tx_buffer_info);
	}

	return 0;
}

static void ixgbe_tx_queue(struct ixgbe_ring *tx_ring,
			   int tx_flags, int count, u32 paylen, u8 hdr_len)
{
	union ixgbe_adv_tx_desc *tx_desc = NULL;
	struct ixgbe_tx_buffer *tx_buffer_info;
	u32 olinfo_status = 0, cmd_type_len = 0;
	unsigned int i;
	u32 txd_cmd = IXGBE_TXD_CMD_EOP | IXGBE_TXD_CMD_RS | IXGBE_TXD_CMD_IFCS;

	cmd_type_len |= IXGBE_ADVTXD_DTYP_DATA;

	cmd_type_len |= IXGBE_ADVTXD_DCMD_IFCS | IXGBE_ADVTXD_DCMD_DEXT;

	if (tx_flags & IXGBE_TX_FLAGS_VLAN)
		cmd_type_len |= IXGBE_ADVTXD_DCMD_VLE;

	if (tx_flags & IXGBE_TX_FLAGS_TSO) {
		cmd_type_len |= IXGBE_ADVTXD_DCMD_TSE;

		olinfo_status |= IXGBE_TXD_POPTS_TXSM <<
				 IXGBE_ADVTXD_POPTS_SHIFT;

		/* use index 1 context for tso */
		olinfo_status |= (1 << IXGBE_ADVTXD_IDX_SHIFT);
		if (tx_flags & IXGBE_TX_FLAGS_IPV4)
			olinfo_status |= IXGBE_TXD_POPTS_IXSM <<
					 IXGBE_ADVTXD_POPTS_SHIFT;

	} else if (tx_flags & IXGBE_TX_FLAGS_CSUM)
		olinfo_status |= IXGBE_TXD_POPTS_TXSM <<
				 IXGBE_ADVTXD_POPTS_SHIFT;

	if (tx_flags & IXGBE_TX_FLAGS_FCOE) {
		olinfo_status |= IXGBE_ADVTXD_CC;
		olinfo_status |= (1 << IXGBE_ADVTXD_IDX_SHIFT);
		if (tx_flags & IXGBE_TX_FLAGS_FSO)
			cmd_type_len |= IXGBE_ADVTXD_DCMD_TSE;
	}

	olinfo_status |= ((paylen - hdr_len) << IXGBE_ADVTXD_PAYLEN_SHIFT);

	i = tx_ring->next_to_use;
	while (count--) {
		tx_buffer_info = &tx_ring->tx_buffer_info[i];
		tx_desc = IXGBE_TX_DESC_ADV(tx_ring, i);
		tx_desc->read.buffer_addr = cpu_to_le64(tx_buffer_info->dma);
		tx_desc->read.cmd_type_len =
			cpu_to_le32(cmd_type_len | tx_buffer_info->length);
		tx_desc->read.olinfo_status = cpu_to_le32(olinfo_status);
		i++;
		if (i == tx_ring->count)
			i = 0;
	}

	tx_desc->read.cmd_type_len |= cpu_to_le32(txd_cmd);

	/*
	 * Force memory writes to complete before letting h/w
	 * know there are new descriptors to fetch.  (Only
	 * applicable for weak-ordered memory model archs,
	 * such as IA-64).
	 */
	wmb();

	tx_ring->next_to_use = i;
	writel(i, tx_ring->tail);
}

static void ixgbe_atr(struct ixgbe_ring *ring, struct sk_buff *skb,
		      u32 tx_flags, __be16 protocol)
{
	struct ixgbe_q_vector *q_vector = ring->q_vector;
	union ixgbe_atr_hash_dword input = { .dword = 0 };
	union ixgbe_atr_hash_dword common = { .dword = 0 };
	union {
		unsigned char *network;
		struct iphdr *ipv4;
		struct ipv6hdr *ipv6;
	} hdr;
	struct tcphdr *th;
	__be16 vlan_id;

	/* if ring doesn't have a interrupt vector, cannot perform ATR */
	if (!q_vector)
		return;

	/* do nothing if sampling is disabled */
	if (!ring->atr_sample_rate)
		return;

	ring->atr_count++;

	/* snag network header to get L4 type and address */
	hdr.network = skb_network_header(skb);

	/* Currently only IPv4/IPv6 with TCP is supported */
	if ((protocol != __constant_htons(ETH_P_IPV6) ||
	     hdr.ipv6->nexthdr != IPPROTO_TCP) &&
	    (protocol != __constant_htons(ETH_P_IP) ||
	     hdr.ipv4->protocol != IPPROTO_TCP))
		return;

	th = tcp_hdr(skb);

	/* skip this packet since the socket is closing */
	if (th->fin)
		return;

	/* sample on all syn packets or once every atr sample count */
	if (!th->syn && (ring->atr_count < ring->atr_sample_rate))
		return;

	/* reset sample count */
	ring->atr_count = 0;

	vlan_id = htons(tx_flags >> IXGBE_TX_FLAGS_VLAN_SHIFT);

	/*
	 * src and dst are inverted, think how the receiver sees them
	 *
	 * The input is broken into two sections, a non-compressed section
	 * containing vm_pool, vlan_id, and flow_type.  The rest of the data
	 * is XORed together and stored in the compressed dword.
	 */
	input.formatted.vlan_id = vlan_id;

	/*
	 * since src port and flex bytes occupy the same word XOR them together
	 * and write the value to source port portion of compressed dword
	 */
	if (vlan_id)
		common.port.src ^= th->dest ^ __constant_htons(ETH_P_8021Q);
	else
		common.port.src ^= th->dest ^ protocol;
	common.port.dst ^= th->source;

	if (protocol == __constant_htons(ETH_P_IP)) {
		input.formatted.flow_type = IXGBE_ATR_FLOW_TYPE_TCPV4;
		common.ip ^= hdr.ipv4->saddr ^ hdr.ipv4->daddr;
	} else {
		input.formatted.flow_type = IXGBE_ATR_FLOW_TYPE_TCPV6;
		common.ip ^= hdr.ipv6->saddr.s6_addr32[0] ^
			     hdr.ipv6->saddr.s6_addr32[1] ^
			     hdr.ipv6->saddr.s6_addr32[2] ^
			     hdr.ipv6->saddr.s6_addr32[3] ^
			     hdr.ipv6->daddr.s6_addr32[0] ^
			     hdr.ipv6->daddr.s6_addr32[1] ^
			     hdr.ipv6->daddr.s6_addr32[2] ^
			     hdr.ipv6->daddr.s6_addr32[3];
	}

	/* This assumes the Rx queue and Tx queue are bound to the same CPU */
	ixgbe_fdir_add_signature_filter_82599(&q_vector->adapter->hw,
					      input, common, ring->queue_index);
}

static int __ixgbe_maybe_stop_tx(struct ixgbe_ring *tx_ring, int size)
{
	netif_stop_subqueue(tx_ring->netdev, tx_ring->queue_index);
	/* Herbert's original patch had:
	 *  smp_mb__after_netif_stop_queue();
	 * but since that doesn't exist yet, just open code it. */
	smp_mb();

	/* We need to check again in a case another CPU has just
	 * made room available. */
	if (likely(IXGBE_DESC_UNUSED(tx_ring) < size))
		return -EBUSY;

	/* A reprieve! - use start_queue because it doesn't call schedule */
	netif_start_subqueue(tx_ring->netdev, tx_ring->queue_index);
	++tx_ring->tx_stats.restart_queue;
	return 0;
}

static int ixgbe_maybe_stop_tx(struct ixgbe_ring *tx_ring, int size)
{
	if (likely(IXGBE_DESC_UNUSED(tx_ring) >= size))
		return 0;
	return __ixgbe_maybe_stop_tx(tx_ring, size);
}

static u16 ixgbe_select_queue(struct net_device *dev, struct sk_buff *skb)
{
	struct ixgbe_adapter *adapter = netdev_priv(dev);
	int txq = smp_processor_id();
#ifdef IXGBE_FCOE
	__be16 protocol;

	protocol = vlan_get_protocol(skb);

	if (((protocol == htons(ETH_P_FCOE)) ||
	    (protocol == htons(ETH_P_FIP))) &&
	    (adapter->flags & IXGBE_FLAG_FCOE_ENABLED)) {
		txq &= (adapter->ring_feature[RING_F_FCOE].indices - 1);
		txq += adapter->ring_feature[RING_F_FCOE].mask;
		return txq;
	}
#endif

	if (adapter->flags & IXGBE_FLAG_FDIR_HASH_CAPABLE) {
		while (unlikely(txq >= dev->real_num_tx_queues))
			txq -= dev->real_num_tx_queues;
		return txq;
	}

	return skb_tx_hash(dev, skb);
}

netdev_tx_t ixgbe_xmit_frame_ring(struct sk_buff *skb,
			  struct ixgbe_adapter *adapter,
			  struct ixgbe_ring *tx_ring)
{
	unsigned int first;
	unsigned int tx_flags = 0;
	u8 hdr_len = 0;
	int tso;
	int count = 0;
	unsigned int f;
	__be16 protocol;

	protocol = vlan_get_protocol(skb);

	if (vlan_tx_tag_present(skb)) {
		tx_flags |= vlan_tx_tag_get(skb);
		if (adapter->flags & IXGBE_FLAG_DCB_ENABLED) {
			tx_flags &= ~IXGBE_TX_FLAGS_VLAN_PRIO_MASK;
			tx_flags |= tx_ring->dcb_tc << 13;
		}
		tx_flags <<= IXGBE_TX_FLAGS_VLAN_SHIFT;
		tx_flags |= IXGBE_TX_FLAGS_VLAN;
	} else if (adapter->flags & IXGBE_FLAG_DCB_ENABLED &&
		   skb->priority != TC_PRIO_CONTROL) {
		tx_flags |= tx_ring->dcb_tc << 13;
		tx_flags <<= IXGBE_TX_FLAGS_VLAN_SHIFT;
		tx_flags |= IXGBE_TX_FLAGS_VLAN;
	}

#ifdef IXGBE_FCOE
	/* for FCoE with DCB, we force the priority to what
	 * was specified by the switch */
	if (adapter->flags & IXGBE_FLAG_FCOE_ENABLED &&
	    (protocol == htons(ETH_P_FCOE)))
		tx_flags |= IXGBE_TX_FLAGS_FCOE;
#endif

	/* four things can cause us to need a context descriptor */
	if (skb_is_gso(skb) ||
	    (skb->ip_summed == CHECKSUM_PARTIAL) ||
	    (tx_flags & IXGBE_TX_FLAGS_VLAN) ||
	    (tx_flags & IXGBE_TX_FLAGS_FCOE))
		count++;

	count += TXD_USE_COUNT(skb_headlen(skb));
	for (f = 0; f < skb_shinfo(skb)->nr_frags; f++)
		count += TXD_USE_COUNT(skb_shinfo(skb)->frags[f].size);

	if (ixgbe_maybe_stop_tx(tx_ring, count)) {
		tx_ring->tx_stats.tx_busy++;
		return NETDEV_TX_BUSY;
	}

	first = tx_ring->next_to_use;
	if (tx_flags & IXGBE_TX_FLAGS_FCOE) {
#ifdef IXGBE_FCOE
		/* setup tx offload for FCoE */
		tso = ixgbe_fso(adapter, tx_ring, skb, tx_flags, &hdr_len);
		if (tso < 0) {
			dev_kfree_skb_any(skb);
			return NETDEV_TX_OK;
		}
		if (tso)
			tx_flags |= IXGBE_TX_FLAGS_FSO;
#endif /* IXGBE_FCOE */
	} else {
		if (protocol == htons(ETH_P_IP))
			tx_flags |= IXGBE_TX_FLAGS_IPV4;
		tso = ixgbe_tso(adapter, tx_ring, skb, tx_flags, &hdr_len,
				protocol);
		if (tso < 0) {
			dev_kfree_skb_any(skb);
			return NETDEV_TX_OK;
		}

		if (tso)
			tx_flags |= IXGBE_TX_FLAGS_TSO;
		else if (ixgbe_tx_csum(adapter, tx_ring, skb, tx_flags,
				       protocol) &&
			 (skb->ip_summed == CHECKSUM_PARTIAL))
			tx_flags |= IXGBE_TX_FLAGS_CSUM;
	}

	count = ixgbe_tx_map(adapter, tx_ring, skb, tx_flags, first, hdr_len);
	if (count) {
		/* add the ATR filter if ATR is on */
		if (test_bit(__IXGBE_TX_FDIR_INIT_DONE, &tx_ring->state))
			ixgbe_atr(tx_ring, skb, tx_flags, protocol);
		ixgbe_tx_queue(tx_ring, tx_flags, count, skb->len, hdr_len);
		ixgbe_maybe_stop_tx(tx_ring, DESC_NEEDED);

	} else {
		dev_kfree_skb_any(skb);
		tx_ring->tx_buffer_info[first].time_stamp = 0;
		tx_ring->next_to_use = first;
	}

	return NETDEV_TX_OK;
}

static netdev_tx_t ixgbe_xmit_frame(struct sk_buff *skb, struct net_device *netdev)
{
	struct ixgbe_adapter *adapter = netdev_priv(netdev);
	struct ixgbe_ring *tx_ring;

	tx_ring = adapter->tx_ring[skb->queue_mapping];
	return ixgbe_xmit_frame_ring(skb, adapter, tx_ring);
}

/**
 * ixgbe_set_mac - Change the Ethernet Address of the NIC
 * @netdev: network interface device structure
 * @p: pointer to an address structure
 *
 * Returns 0 on success, negative on failure
 **/
static int ixgbe_set_mac(struct net_device *netdev, void *p)
{
	struct ixgbe_adapter *adapter = netdev_priv(netdev);
	struct ixgbe_hw *hw = &adapter->hw;
	struct sockaddr *addr = p;

	if (!is_valid_ether_addr(addr->sa_data))
		return -EADDRNOTAVAIL;

	memcpy(netdev->dev_addr, addr->sa_data, netdev->addr_len);
	memcpy(hw->mac.addr, addr->sa_data, netdev->addr_len);

	hw->mac.ops.set_rar(hw, 0, hw->mac.addr, adapter->num_vfs,
			    IXGBE_RAH_AV);

	return 0;
}

static int
ixgbe_mdio_read(struct net_device *netdev, int prtad, int devad, u16 addr)
{
	struct ixgbe_adapter *adapter = netdev_priv(netdev);
	struct ixgbe_hw *hw = &adapter->hw;
	u16 value;
	int rc;

	if (prtad != hw->phy.mdio.prtad)
		return -EINVAL;
	rc = hw->phy.ops.read_reg(hw, addr, devad, &value);
	if (!rc)
		rc = value;
	return rc;
}

static int ixgbe_mdio_write(struct net_device *netdev, int prtad, int devad,
			    u16 addr, u16 value)
{
	struct ixgbe_adapter *adapter = netdev_priv(netdev);
	struct ixgbe_hw *hw = &adapter->hw;

	if (prtad != hw->phy.mdio.prtad)
		return -EINVAL;
	return hw->phy.ops.write_reg(hw, addr, devad, value);
}

static int ixgbe_ioctl(struct net_device *netdev, struct ifreq *req, int cmd)
{
	struct ixgbe_adapter *adapter = netdev_priv(netdev);

	return mdio_mii_ioctl(&adapter->hw.phy.mdio, if_mii(req), cmd);
}

/**
 * ixgbe_add_sanmac_netdev - Add the SAN MAC address to the corresponding
 * netdev->dev_addrs
 * @netdev: network interface device structure
 *
 * Returns non-zero on failure
 **/
static int ixgbe_add_sanmac_netdev(struct net_device *dev)
{
	int err = 0;
	struct ixgbe_adapter *adapter = netdev_priv(dev);
	struct ixgbe_mac_info *mac = &adapter->hw.mac;

	if (is_valid_ether_addr(mac->san_addr)) {
		rtnl_lock();
		err = dev_addr_add(dev, mac->san_addr, NETDEV_HW_ADDR_T_SAN);
		rtnl_unlock();
	}
	return err;
}

/**
 * ixgbe_del_sanmac_netdev - Removes the SAN MAC address to the corresponding
 * netdev->dev_addrs
 * @netdev: network interface device structure
 *
 * Returns non-zero on failure
 **/
static int ixgbe_del_sanmac_netdev(struct net_device *dev)
{
	int err = 0;
	struct ixgbe_adapter *adapter = netdev_priv(dev);
	struct ixgbe_mac_info *mac = &adapter->hw.mac;

	if (is_valid_ether_addr(mac->san_addr)) {
		rtnl_lock();
		err = dev_addr_del(dev, mac->san_addr, NETDEV_HW_ADDR_T_SAN);
		rtnl_unlock();
	}
	return err;
}

#ifdef CONFIG_NET_POLL_CONTROLLER
/*
 * Polling 'interrupt' - used by things like netconsole to send skbs
 * without having to re-enable interrupts. It's not called while
 * the interrupt routine is executing.
 */
static void ixgbe_netpoll(struct net_device *netdev)
{
	struct ixgbe_adapter *adapter = netdev_priv(netdev);
	int i;

	/* if interface is down do nothing */
	if (test_bit(__IXGBE_DOWN, &adapter->state))
		return;

	adapter->flags |= IXGBE_FLAG_IN_NETPOLL;
	if (adapter->flags & IXGBE_FLAG_MSIX_ENABLED) {
		int num_q_vectors = adapter->num_msix_vectors - NON_Q_VECTORS;
		for (i = 0; i < num_q_vectors; i++) {
			struct ixgbe_q_vector *q_vector = adapter->q_vector[i];
			ixgbe_msix_clean_many(0, q_vector);
		}
	} else {
		ixgbe_intr(adapter->pdev->irq, netdev);
	}
	adapter->flags &= ~IXGBE_FLAG_IN_NETPOLL;
}
#endif

static struct rtnl_link_stats64 *ixgbe_get_stats64(struct net_device *netdev,
						   struct rtnl_link_stats64 *stats)
{
	struct ixgbe_adapter *adapter = netdev_priv(netdev);
	int i;

	rcu_read_lock();
	for (i = 0; i < adapter->num_rx_queues; i++) {
		struct ixgbe_ring *ring = ACCESS_ONCE(adapter->rx_ring[i]);
		u64 bytes, packets;
		unsigned int start;

		if (ring) {
			do {
				start = u64_stats_fetch_begin_bh(&ring->syncp);
				packets = ring->stats.packets;
				bytes   = ring->stats.bytes;
			} while (u64_stats_fetch_retry_bh(&ring->syncp, start));
			stats->rx_packets += packets;
			stats->rx_bytes   += bytes;
		}
	}

	for (i = 0; i < adapter->num_tx_queues; i++) {
		struct ixgbe_ring *ring = ACCESS_ONCE(adapter->tx_ring[i]);
		u64 bytes, packets;
		unsigned int start;

		if (ring) {
			do {
				start = u64_stats_fetch_begin_bh(&ring->syncp);
				packets = ring->stats.packets;
				bytes   = ring->stats.bytes;
			} while (u64_stats_fetch_retry_bh(&ring->syncp, start));
			stats->tx_packets += packets;
			stats->tx_bytes   += bytes;
		}
	}
	rcu_read_unlock();
	/* following stats updated by ixgbe_watchdog_task() */
	stats->multicast	= netdev->stats.multicast;
	stats->rx_errors	= netdev->stats.rx_errors;
	stats->rx_length_errors	= netdev->stats.rx_length_errors;
	stats->rx_crc_errors	= netdev->stats.rx_crc_errors;
	stats->rx_missed_errors	= netdev->stats.rx_missed_errors;
	return stats;
}


static const struct net_device_ops ixgbe_netdev_ops = {
	.ndo_open		= ixgbe_open,
	.ndo_stop		= ixgbe_close,
	.ndo_start_xmit		= ixgbe_xmit_frame,
	.ndo_select_queue	= ixgbe_select_queue,
	.ndo_set_rx_mode        = ixgbe_set_rx_mode,
	.ndo_set_multicast_list	= ixgbe_set_rx_mode,
	.ndo_validate_addr	= eth_validate_addr,
	.ndo_set_mac_address	= ixgbe_set_mac,
	.ndo_change_mtu		= ixgbe_change_mtu,
	.ndo_tx_timeout		= ixgbe_tx_timeout,
	.ndo_vlan_rx_add_vid	= ixgbe_vlan_rx_add_vid,
	.ndo_vlan_rx_kill_vid	= ixgbe_vlan_rx_kill_vid,
	.ndo_do_ioctl		= ixgbe_ioctl,
	.ndo_set_vf_mac		= ixgbe_ndo_set_vf_mac,
	.ndo_set_vf_vlan	= ixgbe_ndo_set_vf_vlan,
	.ndo_set_vf_tx_rate	= ixgbe_ndo_set_vf_bw,
	.ndo_get_vf_config	= ixgbe_ndo_get_vf_config,
	.ndo_get_stats64	= ixgbe_get_stats64,
#ifdef CONFIG_IXGBE_DCB
	.ndo_setup_tc		= ixgbe_setup_tc,
#endif
#ifdef CONFIG_NET_POLL_CONTROLLER
	.ndo_poll_controller	= ixgbe_netpoll,
#endif
#ifdef IXGBE_FCOE
	.ndo_fcoe_ddp_setup = ixgbe_fcoe_ddp_get,
	.ndo_fcoe_ddp_target = ixgbe_fcoe_ddp_target,
	.ndo_fcoe_ddp_done = ixgbe_fcoe_ddp_put,
	.ndo_fcoe_enable = ixgbe_fcoe_enable,
	.ndo_fcoe_disable = ixgbe_fcoe_disable,
	.ndo_fcoe_get_wwn = ixgbe_fcoe_get_wwn,
#endif /* IXGBE_FCOE */
};

static void __devinit ixgbe_probe_vf(struct ixgbe_adapter *adapter,
			   const struct ixgbe_info *ii)
{
#ifdef CONFIG_PCI_IOV
	struct ixgbe_hw *hw = &adapter->hw;
	int err;
	int num_vf_macvlans, i;
	struct vf_macvlans *mv_list;

	if (hw->mac.type == ixgbe_mac_82598EB || !max_vfs)
		return;

	/* The 82599 supports up to 64 VFs per physical function
	 * but this implementation limits allocation to 63 so that
	 * basic networking resources are still available to the
	 * physical function
	 */
	adapter->num_vfs = (max_vfs > 63) ? 63 : max_vfs;
	adapter->flags |= IXGBE_FLAG_SRIOV_ENABLED;
	err = pci_enable_sriov(adapter->pdev, adapter->num_vfs);
	if (err) {
		e_err(probe, "Failed to enable PCI sriov: %d\n", err);
		goto err_novfs;
	}

	num_vf_macvlans = hw->mac.num_rar_entries -
		(IXGBE_MAX_PF_MACVLANS + 1 + adapter->num_vfs);

	adapter->mv_list = mv_list = kcalloc(num_vf_macvlans,
					     sizeof(struct vf_macvlans),
					     GFP_KERNEL);
	if (mv_list) {
		/* Initialize list of VF macvlans */
		INIT_LIST_HEAD(&adapter->vf_mvs.l);
		for (i = 0; i < num_vf_macvlans; i++) {
			mv_list->vf = -1;
			mv_list->free = true;
			mv_list->rar_entry = hw->mac.num_rar_entries -
				(i + adapter->num_vfs + 1);
			list_add(&mv_list->l, &adapter->vf_mvs.l);
			mv_list++;
		}
	}

	/* If call to enable VFs succeeded then allocate memory
	 * for per VF control structures.
	 */
	adapter->vfinfo =
		kcalloc(adapter->num_vfs,
			sizeof(struct vf_data_storage), GFP_KERNEL);
	if (adapter->vfinfo) {
		/* Now that we're sure SR-IOV is enabled
		 * and memory allocated set up the mailbox parameters
		 */
		ixgbe_init_mbx_params_pf(hw);
		memcpy(&hw->mbx.ops, ii->mbx_ops,
		       sizeof(hw->mbx.ops));

		/* Disable RSC when in SR-IOV mode */
		adapter->flags2 &= ~(IXGBE_FLAG2_RSC_CAPABLE |
				     IXGBE_FLAG2_RSC_ENABLED);
		return;
	}

	/* Oh oh */
	e_err(probe, "Unable to allocate memory for VF Data Storage - "
	      "SRIOV disabled\n");
	pci_disable_sriov(adapter->pdev);

err_novfs:
	adapter->flags &= ~IXGBE_FLAG_SRIOV_ENABLED;
	adapter->num_vfs = 0;
#endif /* CONFIG_PCI_IOV */
}

/**
 * ixgbe_probe - Device Initialization Routine
 * @pdev: PCI device information struct
 * @ent: entry in ixgbe_pci_tbl
 *
 * Returns 0 on success, negative on failure
 *
 * ixgbe_probe initializes an adapter identified by a pci_dev structure.
 * The OS initialization, configuring of the adapter private structure,
 * and a hardware reset occur.
 **/
static int __devinit ixgbe_probe(struct pci_dev *pdev,
				 const struct pci_device_id *ent)
{
	struct net_device *netdev;
	struct ixgbe_adapter *adapter = NULL;
	struct ixgbe_hw *hw;
	const struct ixgbe_info *ii = ixgbe_info_tbl[ent->driver_data];
	static int cards_found;
	int i, err, pci_using_dac;
	u8 part_str[IXGBE_PBANUM_LENGTH];
	unsigned int indices = num_possible_cpus();
#ifdef IXGBE_FCOE
	u16 device_caps;
#endif
	u32 eec;

	/* Catch broken hardware that put the wrong VF device ID in
	 * the PCIe SR-IOV capability.
	 */
	if (pdev->is_virtfn) {
		WARN(1, KERN_ERR "%s (%hx:%hx) should not be a VF!\n",
		     pci_name(pdev), pdev->vendor, pdev->device);
		return -EINVAL;
	}

	err = pci_enable_device_mem(pdev);
	if (err)
		return err;

	if (!dma_set_mask(&pdev->dev, DMA_BIT_MASK(64)) &&
	    !dma_set_coherent_mask(&pdev->dev, DMA_BIT_MASK(64))) {
		pci_using_dac = 1;
	} else {
		err = dma_set_mask(&pdev->dev, DMA_BIT_MASK(32));
		if (err) {
			err = dma_set_coherent_mask(&pdev->dev,
						    DMA_BIT_MASK(32));
			if (err) {
				dev_err(&pdev->dev,
					"No usable DMA configuration, aborting\n");
				goto err_dma;
			}
		}
		pci_using_dac = 0;
	}

	err = pci_request_selected_regions(pdev, pci_select_bars(pdev,
					   IORESOURCE_MEM), ixgbe_driver_name);
	if (err) {
		dev_err(&pdev->dev,
			"pci_request_selected_regions failed 0x%x\n", err);
		goto err_pci_reg;
	}

	pci_enable_pcie_error_reporting(pdev);

	pci_set_master(pdev);
	pci_save_state(pdev);

	if (ii->mac == ixgbe_mac_82598EB)
		indices = min_t(unsigned int, indices, IXGBE_MAX_RSS_INDICES);
	else
		indices = min_t(unsigned int, indices, IXGBE_MAX_FDIR_INDICES);

#if defined(CONFIG_DCB)
	indices = max_t(unsigned int, indices, IXGBE_MAX_DCB_INDICES);
#elif defined(IXGBE_FCOE)
	indices += min_t(unsigned int, num_possible_cpus(),
			 IXGBE_MAX_FCOE_INDICES);
#endif
	netdev = alloc_etherdev_mq(sizeof(struct ixgbe_adapter), indices);
	if (!netdev) {
		err = -ENOMEM;
		goto err_alloc_etherdev;
	}

	SET_NETDEV_DEV(netdev, &pdev->dev);

	adapter = netdev_priv(netdev);
	pci_set_drvdata(pdev, adapter);

	adapter->netdev = netdev;
	adapter->pdev = pdev;
	hw = &adapter->hw;
	hw->back = adapter;
	adapter->msg_enable = (1 << DEFAULT_DEBUG_LEVEL_SHIFT) - 1;

	hw->hw_addr = ioremap(pci_resource_start(pdev, 0),
			      pci_resource_len(pdev, 0));
	if (!hw->hw_addr) {
		err = -EIO;
		goto err_ioremap;
	}

	for (i = 1; i <= 5; i++) {
		if (pci_resource_len(pdev, i) == 0)
			continue;
	}

	netdev->netdev_ops = &ixgbe_netdev_ops;
	ixgbe_set_ethtool_ops(netdev);
	netdev->watchdog_timeo = 5 * HZ;
	strncpy(netdev->name, pci_name(pdev), sizeof(netdev->name) - 1);

	adapter->bd_number = cards_found;

	/* Setup hw api */
	memcpy(&hw->mac.ops, ii->mac_ops, sizeof(hw->mac.ops));
	hw->mac.type  = ii->mac;

	/* EEPROM */
	memcpy(&hw->eeprom.ops, ii->eeprom_ops, sizeof(hw->eeprom.ops));
	eec = IXGBE_READ_REG(hw, IXGBE_EEC);
	/* If EEPROM is valid (bit 8 = 1), use default otherwise use bit bang */
	if (!(eec & (1 << 8)))
		hw->eeprom.ops.read = &ixgbe_read_eeprom_bit_bang_generic;

	/* PHY */
	memcpy(&hw->phy.ops, ii->phy_ops, sizeof(hw->phy.ops));
	hw->phy.sfp_type = ixgbe_sfp_type_unknown;
	/* ixgbe_identify_phy_generic will set prtad and mmds properly */
	hw->phy.mdio.prtad = MDIO_PRTAD_NONE;
	hw->phy.mdio.mmds = 0;
	hw->phy.mdio.mode_support = MDIO_SUPPORTS_C45 | MDIO_EMULATE_C22;
	hw->phy.mdio.dev = netdev;
	hw->phy.mdio.mdio_read = ixgbe_mdio_read;
	hw->phy.mdio.mdio_write = ixgbe_mdio_write;

	ii->get_invariants(hw);

	/* setup the private structure */
	err = ixgbe_sw_init(adapter);
	if (err)
		goto err_sw_init;

	/* Make it possible the adapter to be woken up via WOL */
	switch (adapter->hw.mac.type) {
	case ixgbe_mac_82599EB:
	case ixgbe_mac_X540:
		IXGBE_WRITE_REG(&adapter->hw, IXGBE_WUS, ~0);
		break;
	default:
		break;
	}

	/*
	 * If there is a fan on this device and it has failed log the
	 * failure.
	 */
	if (adapter->flags & IXGBE_FLAG_FAN_FAIL_CAPABLE) {
		u32 esdp = IXGBE_READ_REG(hw, IXGBE_ESDP);
		if (esdp & IXGBE_ESDP_SDP1)
			e_crit(probe, "Fan has stopped, replace the adapter\n");
	}

	/* reset_hw fills in the perm_addr as well */
	hw->phy.reset_if_overtemp = true;
	err = hw->mac.ops.reset_hw(hw);
	hw->phy.reset_if_overtemp = false;
	if (err == IXGBE_ERR_SFP_NOT_PRESENT &&
	    hw->mac.type == ixgbe_mac_82598EB) {
		err = 0;
	} else if (err == IXGBE_ERR_SFP_NOT_SUPPORTED) {
		e_dev_err("failed to load because an unsupported SFP+ "
			  "module type was detected.\n");
		e_dev_err("Reload the driver after installing a supported "
			  "module.\n");
		goto err_sw_init;
	} else if (err) {
		e_dev_err("HW Init failed: %d\n", err);
		goto err_sw_init;
	}

	ixgbe_probe_vf(adapter, ii);

	netdev->features = NETIF_F_SG |
			   NETIF_F_IP_CSUM |
			   NETIF_F_HW_VLAN_TX |
			   NETIF_F_HW_VLAN_RX |
			   NETIF_F_HW_VLAN_FILTER;

	netdev->features |= NETIF_F_IPV6_CSUM;
	netdev->features |= NETIF_F_TSO;
	netdev->features |= NETIF_F_TSO6;
	netdev->features |= NETIF_F_GRO;
	netdev->features |= NETIF_F_RXHASH;

	switch (adapter->hw.mac.type) {
	case ixgbe_mac_82599EB:
	case ixgbe_mac_X540:
		netdev->features |= NETIF_F_SCTP_CSUM;
		break;
	default:
		break;
	}

	netdev->vlan_features |= NETIF_F_TSO;
	netdev->vlan_features |= NETIF_F_TSO6;
	netdev->vlan_features |= NETIF_F_IP_CSUM;
	netdev->vlan_features |= NETIF_F_IPV6_CSUM;
	netdev->vlan_features |= NETIF_F_SG;

	if (adapter->flags & IXGBE_FLAG_SRIOV_ENABLED)
		adapter->flags &= ~(IXGBE_FLAG_RSS_ENABLED |
				    IXGBE_FLAG_DCB_ENABLED);

#ifdef CONFIG_IXGBE_DCB
	netdev->dcbnl_ops = &dcbnl_ops;
#endif

#ifdef IXGBE_FCOE
	if (adapter->flags & IXGBE_FLAG_FCOE_CAPABLE) {
		if (hw->mac.ops.get_device_caps) {
			hw->mac.ops.get_device_caps(hw, &device_caps);
			if (device_caps & IXGBE_DEVICE_CAPS_FCOE_OFFLOADS)
				adapter->flags &= ~IXGBE_FLAG_FCOE_CAPABLE;
		}
	}
	if (adapter->flags & IXGBE_FLAG_FCOE_CAPABLE) {
		netdev->vlan_features |= NETIF_F_FCOE_CRC;
		netdev->vlan_features |= NETIF_F_FSO;
		netdev->vlan_features |= NETIF_F_FCOE_MTU;
	}
#endif /* IXGBE_FCOE */
	if (pci_using_dac) {
		netdev->features |= NETIF_F_HIGHDMA;
		netdev->vlan_features |= NETIF_F_HIGHDMA;
	}

	if (adapter->flags2 & IXGBE_FLAG2_RSC_ENABLED)
		netdev->features |= NETIF_F_LRO;

	/* make sure the EEPROM is good */
	if (hw->eeprom.ops.validate_checksum(hw, NULL) < 0) {
		e_dev_err("The EEPROM Checksum Is Not Valid\n");
		err = -EIO;
		goto err_eeprom;
	}

	memcpy(netdev->dev_addr, hw->mac.perm_addr, netdev->addr_len);
	memcpy(netdev->perm_addr, hw->mac.perm_addr, netdev->addr_len);

	if (ixgbe_validate_mac_addr(netdev->perm_addr)) {
		e_dev_err("invalid MAC address\n");
		err = -EIO;
		goto err_eeprom;
	}

	/* power down the optics for multispeed fiber and 82599 SFP+ fiber */
	if (hw->mac.ops.disable_tx_laser &&
	    ((hw->phy.multispeed_fiber) ||
	     ((hw->mac.ops.get_media_type(hw) == ixgbe_media_type_fiber) &&
	      (hw->mac.type == ixgbe_mac_82599EB))))
		hw->mac.ops.disable_tx_laser(hw);

	setup_timer(&adapter->service_timer, &ixgbe_service_timer,
	            (unsigned long) adapter);

	INIT_WORK(&adapter->service_task, ixgbe_service_task);
	clear_bit(__IXGBE_SERVICE_SCHED, &adapter->state);

	err = ixgbe_init_interrupt_scheme(adapter);
	if (err)
		goto err_sw_init;

	if (!(adapter->flags & IXGBE_FLAG_RSS_ENABLED))
		netdev->features &= ~NETIF_F_RXHASH;

	switch (pdev->device) {
	case IXGBE_DEV_ID_82599_SFP:
		/* Only this subdevice supports WOL */
		if (pdev->subsystem_device == IXGBE_SUBDEV_ID_82599_SFP)
			adapter->wol = (IXGBE_WUFC_MAG | IXGBE_WUFC_EX |
			                IXGBE_WUFC_MC | IXGBE_WUFC_BC);
		break;
	case IXGBE_DEV_ID_82599_COMBO_BACKPLANE:
		/* All except this subdevice support WOL */
		if (pdev->subsystem_device != IXGBE_SUBDEV_ID_82599_KX4_KR_MEZZ)
			adapter->wol = (IXGBE_WUFC_MAG | IXGBE_WUFC_EX |
			                IXGBE_WUFC_MC | IXGBE_WUFC_BC);
		break;
	case IXGBE_DEV_ID_82599_KX4:
		adapter->wol = (IXGBE_WUFC_MAG | IXGBE_WUFC_EX |
				IXGBE_WUFC_MC | IXGBE_WUFC_BC);
		break;
	default:
		adapter->wol = 0;
		break;
	}
	device_set_wakeup_enable(&adapter->pdev->dev, adapter->wol);

	/* pick up the PCI bus settings for reporting later */
	hw->mac.ops.get_bus_info(hw);

	/* print bus type/speed/width info */
	e_dev_info("(PCI Express:%s:%s) %pM\n",
		   (hw->bus.speed == ixgbe_bus_speed_5000 ? "5.0GT/s" :
		    hw->bus.speed == ixgbe_bus_speed_2500 ? "2.5GT/s" :
		    "Unknown"),
		   (hw->bus.width == ixgbe_bus_width_pcie_x8 ? "Width x8" :
		    hw->bus.width == ixgbe_bus_width_pcie_x4 ? "Width x4" :
		    hw->bus.width == ixgbe_bus_width_pcie_x1 ? "Width x1" :
		    "Unknown"),
		   netdev->dev_addr);

	err = ixgbe_read_pba_string_generic(hw, part_str, IXGBE_PBANUM_LENGTH);
	if (err)
		strncpy(part_str, "Unknown", IXGBE_PBANUM_LENGTH);
	if (ixgbe_is_sfp(hw) && hw->phy.sfp_type != ixgbe_sfp_type_not_present)
		e_dev_info("MAC: %d, PHY: %d, SFP+: %d, PBA No: %s\n",
			   hw->mac.type, hw->phy.type, hw->phy.sfp_type,
		           part_str);
	else
		e_dev_info("MAC: %d, PHY: %d, PBA No: %s\n",
			   hw->mac.type, hw->phy.type, part_str);

	if (hw->bus.width <= ixgbe_bus_width_pcie_x4) {
		e_dev_warn("PCI-Express bandwidth available for this card is "
			   "not sufficient for optimal performance.\n");
		e_dev_warn("For optimal performance a x8 PCI-Express slot "
			   "is required.\n");
	}

	/* save off EEPROM version number */
	hw->eeprom.ops.read(hw, 0x29, &adapter->eeprom_version);

	/* reset the hardware with the new settings */
	err = hw->mac.ops.start_hw(hw);

	if (err == IXGBE_ERR_EEPROM_VERSION) {
		/* We are running on a pre-production device, log a warning */
		e_dev_warn("This device is a pre-production adapter/LOM. "
			   "Please be aware there may be issues associated "
			   "with your hardware.  If you are experiencing "
			   "problems please contact your Intel or hardware "
			   "representative who provided you with this "
			   "hardware.\n");
	}
	strcpy(netdev->name, "eth%d");
	err = register_netdev(netdev);
	if (err)
		goto err_register;

	/* carrier off reporting is important to ethtool even BEFORE open */
	netif_carrier_off(netdev);

#ifdef CONFIG_IXGBE_DCA
	if (dca_add_requester(&pdev->dev) == 0) {
		adapter->flags |= IXGBE_FLAG_DCA_ENABLED;
		ixgbe_setup_dca(adapter);
	}
#endif
	if (adapter->flags & IXGBE_FLAG_SRIOV_ENABLED) {
		e_info(probe, "IOV is enabled with %d VFs\n", adapter->num_vfs);
		for (i = 0; i < adapter->num_vfs; i++)
			ixgbe_vf_configuration(pdev, (i | 0x10000000));
	}

	/* add san mac addr to netdev */
	ixgbe_add_sanmac_netdev(netdev);

	e_dev_info("Intel(R) 10 Gigabit Network Connection\n");
	cards_found++;
	return 0;

err_register:
	ixgbe_release_hw_control(adapter);
	ixgbe_clear_interrupt_scheme(adapter);
err_sw_init:
err_eeprom:
	if (adapter->flags & IXGBE_FLAG_SRIOV_ENABLED)
		ixgbe_disable_sriov(adapter);
	adapter->flags2 &= ~IXGBE_FLAG2_SEARCH_FOR_SFP;
	iounmap(hw->hw_addr);
err_ioremap:
	free_netdev(netdev);
err_alloc_etherdev:
	pci_release_selected_regions(pdev,
				     pci_select_bars(pdev, IORESOURCE_MEM));
err_pci_reg:
err_dma:
	pci_disable_device(pdev);
	return err;
}

/**
 * ixgbe_remove - Device Removal Routine
 * @pdev: PCI device information struct
 *
 * ixgbe_remove is called by the PCI subsystem to alert the driver
 * that it should release a PCI device.  The could be caused by a
 * Hot-Plug event, or because the driver is going to be removed from
 * memory.
 **/
static void __devexit ixgbe_remove(struct pci_dev *pdev)
{
	struct ixgbe_adapter *adapter = pci_get_drvdata(pdev);
	struct net_device *netdev = adapter->netdev;

	set_bit(__IXGBE_DOWN, &adapter->state);
	cancel_work_sync(&adapter->service_task);

#ifdef CONFIG_IXGBE_DCA
	if (adapter->flags & IXGBE_FLAG_DCA_ENABLED) {
		adapter->flags &= ~IXGBE_FLAG_DCA_ENABLED;
		dca_remove_requester(&pdev->dev);
		IXGBE_WRITE_REG(&adapter->hw, IXGBE_DCA_CTRL, 1);
	}

#endif
#ifdef IXGBE_FCOE
	if (adapter->flags & IXGBE_FLAG_FCOE_ENABLED)
		ixgbe_cleanup_fcoe(adapter);

#endif /* IXGBE_FCOE */

	/* remove the added san mac */
	ixgbe_del_sanmac_netdev(netdev);

	if (netdev->reg_state == NETREG_REGISTERED)
		unregister_netdev(netdev);

	if (adapter->flags & IXGBE_FLAG_SRIOV_ENABLED)
		ixgbe_disable_sriov(adapter);

	ixgbe_clear_interrupt_scheme(adapter);

	ixgbe_release_hw_control(adapter);

	iounmap(adapter->hw.hw_addr);
	pci_release_selected_regions(pdev, pci_select_bars(pdev,
				     IORESOURCE_MEM));

	e_dev_info("complete\n");

	free_netdev(netdev);

	pci_disable_pcie_error_reporting(pdev);

	pci_disable_device(pdev);
}

/**
 * ixgbe_io_error_detected - called when PCI error is detected
 * @pdev: Pointer to PCI device
 * @state: The current pci connection state
 *
 * This function is called after a PCI bus error affecting
 * this device has been detected.
 */
static pci_ers_result_t ixgbe_io_error_detected(struct pci_dev *pdev,
						pci_channel_state_t state)
{
	struct ixgbe_adapter *adapter = pci_get_drvdata(pdev);
	struct net_device *netdev = adapter->netdev;

	netif_device_detach(netdev);

	if (state == pci_channel_io_perm_failure)
		return PCI_ERS_RESULT_DISCONNECT;

	if (netif_running(netdev))
		ixgbe_down(adapter);
	pci_disable_device(pdev);

	/* Request a slot reset. */
	return PCI_ERS_RESULT_NEED_RESET;
}

/**
 * ixgbe_io_slot_reset - called after the pci bus has been reset.
 * @pdev: Pointer to PCI device
 *
 * Restart the card from scratch, as if from a cold-boot.
 */
static pci_ers_result_t ixgbe_io_slot_reset(struct pci_dev *pdev)
{
	struct ixgbe_adapter *adapter = pci_get_drvdata(pdev);
	pci_ers_result_t result;
	int err;

	if (pci_enable_device_mem(pdev)) {
		e_err(probe, "Cannot re-enable PCI device after reset.\n");
		result = PCI_ERS_RESULT_DISCONNECT;
	} else {
		pci_set_master(pdev);
		pci_restore_state(pdev);
		pci_save_state(pdev);

		pci_wake_from_d3(pdev, false);

		ixgbe_reset(adapter);
		IXGBE_WRITE_REG(&adapter->hw, IXGBE_WUS, ~0);
		result = PCI_ERS_RESULT_RECOVERED;
	}

	err = pci_cleanup_aer_uncorrect_error_status(pdev);
	if (err) {
		e_dev_err("pci_cleanup_aer_uncorrect_error_status "
			  "failed 0x%0x\n", err);
		/* non-fatal, continue */
	}

	return result;
}

/**
 * ixgbe_io_resume - called when traffic can start flowing again.
 * @pdev: Pointer to PCI device
 *
 * This callback is called when the error recovery driver tells us that
 * its OK to resume normal operation.
 */
static void ixgbe_io_resume(struct pci_dev *pdev)
{
	struct ixgbe_adapter *adapter = pci_get_drvdata(pdev);
	struct net_device *netdev = adapter->netdev;

	if (netif_running(netdev)) {
		if (ixgbe_up(adapter)) {
			e_info(probe, "ixgbe_up failed after reset\n");
			return;
		}
	}

	netif_device_attach(netdev);
}

static struct pci_error_handlers ixgbe_err_handler = {
	.error_detected = ixgbe_io_error_detected,
	.slot_reset = ixgbe_io_slot_reset,
	.resume = ixgbe_io_resume,
};

static struct pci_driver ixgbe_driver = {
	.name     = ixgbe_driver_name,
	.id_table = ixgbe_pci_tbl,
	.probe    = ixgbe_probe,
	.remove   = __devexit_p(ixgbe_remove),
#ifdef CONFIG_PM
	.suspend  = ixgbe_suspend,
	.resume   = ixgbe_resume,
#endif
	.shutdown = ixgbe_shutdown,
	.err_handler = &ixgbe_err_handler
};

/**
 * ixgbe_init_module - Driver Registration Routine
 *
 * ixgbe_init_module is the first routine called when the driver is
 * loaded. All it does is register with the PCI subsystem.
 **/
static int __init ixgbe_init_module(void)
{
	int ret;
	pr_info("%s - version %s\n", ixgbe_driver_string, ixgbe_driver_version);
	pr_info("%s\n", ixgbe_copyright);

#ifdef CONFIG_IXGBE_DCA
	dca_register_notify(&dca_notifier);
#endif

	ret = pci_register_driver(&ixgbe_driver);
	return ret;
}

module_init(ixgbe_init_module);

/**
 * ixgbe_exit_module - Driver Exit Cleanup Routine
 *
 * ixgbe_exit_module is called just before the driver is removed
 * from memory.
 **/
static void __exit ixgbe_exit_module(void)
{
#ifdef CONFIG_IXGBE_DCA
	dca_unregister_notify(&dca_notifier);
#endif
	pci_unregister_driver(&ixgbe_driver);
	rcu_barrier(); /* Wait for completion of call_rcu()'s */
}

#ifdef CONFIG_IXGBE_DCA
static int ixgbe_notify_dca(struct notifier_block *nb, unsigned long event,
			    void *p)
{
	int ret_val;

	ret_val = driver_for_each_device(&ixgbe_driver.driver, NULL, &event,
					 __ixgbe_notify_dca);

	return ret_val ? NOTIFY_BAD : NOTIFY_DONE;
}

#endif /* CONFIG_IXGBE_DCA */

module_exit(ixgbe_exit_module);

/* ixgbe_main.c */<|MERGE_RESOLUTION|>--- conflicted
+++ resolved
@@ -3973,20 +3973,6 @@
 			e_crit(drv, "Fan has stopped, replace the adapter\n");
 	}
 
-<<<<<<< HEAD
-	/*
-	 * For hot-pluggable SFP+ devices, a new SFP+ module may have
-	 * arrived before interrupts were enabled but after probe.  Such
-	 * devices wouldn't have their type identified yet. We need to
-	 * kick off the SFP+ module setup first, then try to bring up link.
-	 * If we're not hot-pluggable SFP+, we just need to configure link
-	 * and bring it up.
-	 */
-	if (hw->phy.type == ixgbe_phy_none)
-		schedule_work(&adapter->sfp_config_module_task);
-
-=======
->>>>>>> d762f438
 	/* enable transmits */
 	netif_tx_start_all_queues(adapter->netdev);
 
@@ -4336,26 +4322,7 @@
 	struct ixgbe_adapter *adapter = netdev_priv(netdev);
 
 	/* Do the reset outside of interrupt context */
-<<<<<<< HEAD
-	schedule_work(&adapter->reset_task);
-}
-
-static void ixgbe_reset_task(struct work_struct *work)
-{
-	struct ixgbe_adapter *adapter;
-	adapter = container_of(work, struct ixgbe_adapter, reset_task);
-
-	/* If we're already down or resetting, just bail */
-	if (test_bit(__IXGBE_DOWN, &adapter->state) ||
-	    test_bit(__IXGBE_RESETTING, &adapter->state))
-		return;
-
-	ixgbe_dump(adapter);
-	netdev_err(adapter->netdev, "Reset adapter\n");
-	ixgbe_reinit_locked(adapter);
-=======
 	ixgbe_tx_timeout_reset(adapter);
->>>>>>> d762f438
 }
 
 /**
@@ -4637,9 +4604,8 @@
 #ifdef CONFIG_IXGBE_DCB
 
 /* ixgbe_get_first_reg_idx - Return first register index associated with ring */
-<<<<<<< HEAD
-void ixgbe_get_first_reg_idx(struct ixgbe_adapter *adapter, u8 tc,
-			     unsigned int *tx, unsigned int *rx)
+static void ixgbe_get_first_reg_idx(struct ixgbe_adapter *adapter, u8 tc,
+				    unsigned int *tx, unsigned int *rx)
 {
 	struct net_device *dev = adapter->netdev;
 	struct ixgbe_hw *hw = &adapter->hw;
@@ -4751,133 +4717,6 @@
 {
 	struct net_device *dev = adapter->netdev;
 	int i, j, k;
-=======
-static void ixgbe_get_first_reg_idx(struct ixgbe_adapter *adapter, u8 tc,
-				    unsigned int *tx, unsigned int *rx)
-{
-	struct net_device *dev = adapter->netdev;
-	struct ixgbe_hw *hw = &adapter->hw;
->>>>>>> d762f438
-	u8 num_tcs = netdev_get_num_tc(dev);
-
-	*tx = 0;
-	*rx = 0;
-
-<<<<<<< HEAD
-	for (i = 0, k = 0; i < num_tcs; i++) {
-		unsigned int tx_s, rx_s;
-		u16 count = dev->tc_to_txq[i].count;
-
-		ixgbe_get_first_reg_idx(adapter, i, &tx_s, &rx_s);
-		for (j = 0; j < count; j++, k++) {
-			adapter->tx_ring[k]->reg_idx = tx_s + j;
-			adapter->rx_ring[k]->reg_idx = rx_s + j;
-			adapter->tx_ring[k]->dcb_tc = i;
-			adapter->rx_ring[k]->dcb_tc = i;
-=======
-	switch (hw->mac.type) {
-	case ixgbe_mac_82598EB:
-		*tx = tc << 3;
-		*rx = tc << 2;
-		break;
-	case ixgbe_mac_82599EB:
-	case ixgbe_mac_X540:
-		if (num_tcs == 8) {
-			if (tc < 3) {
-				*tx = tc << 5;
-				*rx = tc << 4;
-			} else if (tc <  5) {
-				*tx = ((tc + 2) << 4);
-				*rx = tc << 4;
-			} else if (tc < num_tcs) {
-				*tx = ((tc + 8) << 3);
-				*rx = tc << 4;
-			}
-		} else if (num_tcs == 4) {
-			*rx =  tc << 5;
-			switch (tc) {
-			case 0:
-				*tx =  0;
-				break;
-			case 1:
-				*tx = 64;
-				break;
-			case 2:
-				*tx = 96;
-				break;
-			case 3:
-				*tx = 112;
-				break;
-			default:
-				break;
-			}
->>>>>>> d762f438
-		}
-	}
-<<<<<<< HEAD
-=======
-}
-
-#define IXGBE_MAX_Q_PER_TC	(IXGBE_MAX_DCB_INDICES / MAX_TRAFFIC_CLASS)
-
-/* ixgbe_setup_tc - routine to configure net_device for multiple traffic
- * classes.
- *
- * @netdev: net device to configure
- * @tc: number of traffic classes to enable
- */
-int ixgbe_setup_tc(struct net_device *dev, u8 tc)
-{
-	int i;
-	unsigned int q, offset = 0;
-
-	if (!tc) {
-		netdev_reset_tc(dev);
-	} else {
-		struct ixgbe_adapter *adapter = netdev_priv(dev);
-
-		/* Hardware supports up to 8 traffic classes */
-		if (tc > MAX_TRAFFIC_CLASS || netdev_set_num_tc(dev, tc))
-			return -EINVAL;
-
-		/* Partition Tx queues evenly amongst traffic classes */
-		for (i = 0; i < tc; i++) {
-			q = min((int)num_online_cpus(), IXGBE_MAX_Q_PER_TC);
-			netdev_set_prio_tc_map(dev, i, i);
-			netdev_set_tc_queue(dev, i, q, offset);
-			offset += q;
-		}
-
-		/* This enables multiple traffic class support in the hardware
-		 * which defaults to strict priority transmission by default.
-		 * If traffic classes are already enabled perhaps through DCB
-		 * code path then existing configuration will be used.
-		 */
-		if (!(adapter->flags & IXGBE_FLAG_DCB_ENABLED) &&
-		    dev->dcbnl_ops && dev->dcbnl_ops->setdcbx) {
-			struct ieee_ets ets = {
-					.prio_tc = {0, 1, 2, 3, 4, 5, 6, 7},
-					      };
-			u8 mode = DCB_CAP_DCBX_HOST | DCB_CAP_DCBX_VER_IEEE;
-
-			dev->dcbnl_ops->setdcbx(dev, mode);
-			dev->dcbnl_ops->ieee_setets(dev, &ets);
-		}
-	}
-	return 0;
-}
-
-/**
- * ixgbe_cache_ring_dcb - Descriptor ring to register mapping for DCB
- * @adapter: board private structure to initialize
- *
- * Cache the descriptor ring offsets for DCB to the assigned rings.
- *
- **/
-static inline bool ixgbe_cache_ring_dcb(struct ixgbe_adapter *adapter)
-{
-	struct net_device *dev = adapter->netdev;
-	int i, j, k;
 	u8 num_tcs = netdev_get_num_tc(dev);
 
 	if (!(adapter->flags & IXGBE_FLAG_DCB_ENABLED))
@@ -4895,7 +4734,6 @@
 			adapter->rx_ring[k]->dcb_tc = i;
 		}
 	}
->>>>>>> d762f438
 
 	return true;
 }
@@ -6439,43 +6277,11 @@
 	if (err)
 		goto sfp_out;
 
-<<<<<<< HEAD
-			e_info(drv, "NIC Link is Up %s, Flow Control: %s\n",
-			       (link_speed == IXGBE_LINK_SPEED_10GB_FULL ?
-			       "10 Gbps" :
-			       (link_speed == IXGBE_LINK_SPEED_1GB_FULL ?
-			       "1 Gbps" :
-			       (link_speed == IXGBE_LINK_SPEED_100_FULL ?
-			       "100 Mbps" :
-			       "unknown speed"))),
-			       ((flow_rx && flow_tx) ? "RX/TX" :
-			       (flow_rx ? "RX" :
-			       (flow_tx ? "TX" : "None"))));
-
-			netif_carrier_on(netdev);
-			ixgbe_check_vf_rate_limit(adapter);
-		} else {
-			/* Force detection of hung controller */
-			for (i = 0; i < adapter->num_tx_queues; i++) {
-				tx_ring = adapter->tx_ring[i];
-				set_check_for_tx_hang(tx_ring);
-			}
-		}
-	} else {
-		adapter->link_up = false;
-		adapter->link_speed = 0;
-		if (netif_carrier_ok(netdev)) {
-			e_info(drv, "NIC Link is Down\n");
-			netif_carrier_off(netdev);
-		}
-	}
-=======
 	/* exit if reset not needed */
 	if (!(adapter->flags2 & IXGBE_FLAG2_SFP_NEEDS_RESET))
 		goto sfp_out;
 
 	adapter->flags2 &= ~IXGBE_FLAG2_SFP_NEEDS_RESET;
->>>>>>> d762f438
 
 	/*
 	 * A module may be identified correctly, but the EEPROM may not have

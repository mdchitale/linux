--- conflicted
+++ resolved
@@ -24,11 +24,8 @@
 #include <linux/firmware/xlnx-zynqmp.h>
 #include "zynqmp-debug.h"
 
-<<<<<<< HEAD
-=======
 static const struct zynqmp_eemi_ops *eemi_ops_tbl;
 
->>>>>>> 0ecfebd2
 static const struct mfd_cell firmware_devs[] = {
 	{
 		.name = "zynqmp_power_controller",
@@ -543,8 +540,6 @@
 }
 
 /**
-<<<<<<< HEAD
-=======
  * zynqmp_pm_fpga_load - Perform the fpga load
  * @address:	Address to write to
  * @size:	pl bitstream size
@@ -588,7 +583,6 @@
 }
 
 /**
->>>>>>> 0ecfebd2
  * zynqmp_pm_init_finalize() - PM call to inform firmware that the caller
  *			       master has initialized its own power management
  *
@@ -691,11 +685,8 @@
 	.request_node = zynqmp_pm_request_node,
 	.release_node = zynqmp_pm_release_node,
 	.set_requirement = zynqmp_pm_set_requirement,
-<<<<<<< HEAD
-=======
 	.fpga_load = zynqmp_pm_fpga_load,
 	.fpga_get_status = zynqmp_pm_fpga_get_status,
->>>>>>> 0ecfebd2
 };
 
 /**

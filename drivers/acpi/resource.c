/*
 * drivers/acpi/resource.c - ACPI device resources interpretation.
 *
 * Copyright (C) 2012, Intel Corp.
 * Author: Rafael J. Wysocki <rafael.j.wysocki@intel.com>
 *
 * ~~~~~~~~~~~~~~~~~~~~~~~~~~~~~~~~~~~~~~~~~~~~~~~~~~~~~~~~~~~~~~~~~~~~~~~~~~~
 *
 *  This program is free software; you can redistribute it and/or modify
 *  it under the terms of the GNU General Public License version 2 as published
 *  by the Free Software Foundation.
 *
 *  This program is distributed in the hope that it will be useful, but
 *  WITHOUT ANY WARRANTY; without even the implied warranty of
 *  MERCHANTABILITY or FITNESS FOR A PARTICULAR PURPOSE.  See the GNU
 *  General Public License for more details.
 *
 *  You should have received a copy of the GNU General Public License along
 *  with this program; if not, write to the Free Software Foundation, Inc.,
 *  59 Temple Place, Suite 330, Boston, MA 02111-1307 USA.
 *
 * ~~~~~~~~~~~~~~~~~~~~~~~~~~~~~~~~~~~~~~~~~~~~~~~~~~~~~~~~~~~~~~~~~~~~~~~~~~~
 */

#include <linux/acpi.h>
#include <linux/device.h>
#include <linux/export.h>
#include <linux/ioport.h>
#include <linux/slab.h>

#ifdef CONFIG_X86
#define valid_IRQ(i) (((i) != 0) && ((i) != 2))
#else
#define valid_IRQ(i) (true)
#endif

static bool acpi_dev_resource_len_valid(u64 start, u64 end, u64 len, bool io)
{
	u64 reslen = end - start + 1;

	/*
	 * CHECKME: len might be required to check versus a minimum
	 * length as well. 1 for io is fine, but for memory it does
	 * not make any sense at all.
	 */
	if (len && reslen && reslen == len && start <= end)
		return true;

	pr_info("ACPI: invalid or unassigned resource %s [%016llx - %016llx] length [%016llx]\n",
		io ? "io" : "mem", start, end, len);

	return false;
}

static void acpi_dev_memresource_flags(struct resource *res, u64 len,
				       u8 write_protect)
{
	res->flags = IORESOURCE_MEM;

	if (!acpi_dev_resource_len_valid(res->start, res->end, len, false))
		res->flags |= IORESOURCE_DISABLED | IORESOURCE_UNSET;

	if (write_protect == ACPI_READ_WRITE_MEMORY)
		res->flags |= IORESOURCE_MEM_WRITEABLE;
}

static void acpi_dev_get_memresource(struct resource *res, u64 start, u64 len,
				     u8 write_protect)
{
	res->start = start;
	res->end = start + len - 1;
	acpi_dev_memresource_flags(res, len, write_protect);
}

/**
 * acpi_dev_resource_memory - Extract ACPI memory resource information.
 * @ares: Input ACPI resource object.
 * @res: Output generic resource object.
 *
 * Check if the given ACPI resource object represents a memory resource and
 * if that's the case, use the information in it to populate the generic
 * resource object pointed to by @res.
 *
 * Return:
 * 1) false with res->flags setting to zero: not the expected resource type
 * 2) false with IORESOURCE_DISABLED in res->flags: valid unassigned resource
 * 3) true: valid assigned resource
 */
bool acpi_dev_resource_memory(struct acpi_resource *ares, struct resource *res)
{
	struct acpi_resource_memory24 *memory24;
	struct acpi_resource_memory32 *memory32;
	struct acpi_resource_fixed_memory32 *fixed_memory32;

	switch (ares->type) {
	case ACPI_RESOURCE_TYPE_MEMORY24:
		memory24 = &ares->data.memory24;
		acpi_dev_get_memresource(res, memory24->minimum << 8,
					 memory24->address_length << 8,
					 memory24->write_protect);
		break;
	case ACPI_RESOURCE_TYPE_MEMORY32:
		memory32 = &ares->data.memory32;
		acpi_dev_get_memresource(res, memory32->minimum,
					 memory32->address_length,
					 memory32->write_protect);
		break;
	case ACPI_RESOURCE_TYPE_FIXED_MEMORY32:
		fixed_memory32 = &ares->data.fixed_memory32;
		acpi_dev_get_memresource(res, fixed_memory32->address,
					 fixed_memory32->address_length,
					 fixed_memory32->write_protect);
		break;
	default:
		res->flags = 0;
		return false;
	}

	return !(res->flags & IORESOURCE_DISABLED);
}
EXPORT_SYMBOL_GPL(acpi_dev_resource_memory);

static void acpi_dev_ioresource_flags(struct resource *res, u64 len,
				      u8 io_decode)
{
	res->flags = IORESOURCE_IO;

	if (!acpi_dev_resource_len_valid(res->start, res->end, len, true))
		res->flags |= IORESOURCE_DISABLED | IORESOURCE_UNSET;

	if (res->end >= 0x10003)
		res->flags |= IORESOURCE_DISABLED | IORESOURCE_UNSET;

	if (io_decode == ACPI_DECODE_16)
		res->flags |= IORESOURCE_IO_16BIT_ADDR;
}

static void acpi_dev_get_ioresource(struct resource *res, u64 start, u64 len,
				    u8 io_decode)
{
	res->start = start;
	res->end = start + len - 1;
	acpi_dev_ioresource_flags(res, len, io_decode);
}

/**
 * acpi_dev_resource_io - Extract ACPI I/O resource information.
 * @ares: Input ACPI resource object.
 * @res: Output generic resource object.
 *
 * Check if the given ACPI resource object represents an I/O resource and
 * if that's the case, use the information in it to populate the generic
 * resource object pointed to by @res.
 *
 * Return:
 * 1) false with res->flags setting to zero: not the expected resource type
 * 2) false with IORESOURCE_DISABLED in res->flags: valid unassigned resource
 * 3) true: valid assigned resource
 */
bool acpi_dev_resource_io(struct acpi_resource *ares, struct resource *res)
{
	struct acpi_resource_io *io;
	struct acpi_resource_fixed_io *fixed_io;

	switch (ares->type) {
	case ACPI_RESOURCE_TYPE_IO:
		io = &ares->data.io;
		acpi_dev_get_ioresource(res, io->minimum,
					io->address_length,
					io->io_decode);
		break;
	case ACPI_RESOURCE_TYPE_FIXED_IO:
		fixed_io = &ares->data.fixed_io;
		acpi_dev_get_ioresource(res, fixed_io->address,
					fixed_io->address_length,
					ACPI_DECODE_10);
		break;
	default:
		res->flags = 0;
		return false;
	}

	return !(res->flags & IORESOURCE_DISABLED);
}
EXPORT_SYMBOL_GPL(acpi_dev_resource_io);

static bool acpi_decode_space(struct resource_win *win,
			      struct acpi_resource_address *addr,
			      struct acpi_address64_attribute *attr)
{
	u8 iodec = attr->granularity == 0xfff ? ACPI_DECODE_10 : ACPI_DECODE_16;
	bool wp = addr->info.mem.write_protect;
	u64 len = attr->address_length;
	struct resource *res = &win->res;

	/*
	 * Filter out invalid descriptor according to ACPI Spec 5.0, section
	 * 6.4.3.5 Address Space Resource Descriptors.
	 */
	if ((addr->min_address_fixed != addr->max_address_fixed && len) ||
	    (addr->min_address_fixed && addr->max_address_fixed && !len))
		pr_debug("ACPI: Invalid address space min_addr_fix %d, max_addr_fix %d, len %llx\n",
			 addr->min_address_fixed, addr->max_address_fixed, len);

	res->start = attr->minimum;
	res->end = attr->maximum;

<<<<<<< HEAD
	res->start = addr.address.minimum;
	res->end = addr.address.maximum;
	window = addr.producer_consumer == ACPI_PRODUCER;
=======
	/*
	 * For bridges that translate addresses across the bridge,
	 * translation_offset is the offset that must be added to the
	 * address on the secondary side to obtain the address on the
	 * primary side. Non-bridge devices must list 0 for all Address
	 * Translation offset bits.
	 */
	if (addr->producer_consumer == ACPI_PRODUCER) {
		res->start += attr->translation_offset;
		res->end += attr->translation_offset;
	} else if (attr->translation_offset) {
		pr_debug("ACPI: translation_offset(%lld) is invalid for non-bridge device.\n",
			 attr->translation_offset);
	}
>>>>>>> 5c493df2

	switch (addr->resource_type) {
	case ACPI_MEMORY_RANGE:
<<<<<<< HEAD
		len = addr.address.maximum - addr.address.minimum + 1;
		res->flags = acpi_dev_memresource_flags(len,
						addr.info.mem.write_protect,
						window);
		break;
	case ACPI_IO_RANGE:
		io_decode = addr.address.granularity == 0xfff ?
				ACPI_DECODE_10 : ACPI_DECODE_16;
		res->flags = acpi_dev_ioresource_flags(addr.address.minimum,
						       addr.address.maximum,
						       io_decode, window);
=======
		acpi_dev_memresource_flags(res, len, wp);
		break;
	case ACPI_IO_RANGE:
		acpi_dev_ioresource_flags(res, len, iodec);
>>>>>>> 5c493df2
		break;
	case ACPI_BUS_NUMBER_RANGE:
		res->flags = IORESOURCE_BUS;
		break;
	default:
		return false;
	}

	win->offset = attr->translation_offset;

	if (addr->producer_consumer == ACPI_PRODUCER)
		res->flags |= IORESOURCE_WINDOW;

	if (addr->info.mem.caching == ACPI_PREFETCHABLE_MEMORY)
		res->flags |= IORESOURCE_PREFETCH;

	return !(res->flags & IORESOURCE_DISABLED);
}

/**
 * acpi_dev_resource_address_space - Extract ACPI address space information.
 * @ares: Input ACPI resource object.
 * @win: Output generic resource object.
 *
 * Check if the given ACPI resource object represents an address space resource
 * and if that's the case, use the information in it to populate the generic
 * resource object pointed to by @win.
 *
 * Return:
 * 1) false with win->res.flags setting to zero: not the expected resource type
 * 2) false with IORESOURCE_DISABLED in win->res.flags: valid unassigned
 *    resource
 * 3) true: valid assigned resource
 */
bool acpi_dev_resource_address_space(struct acpi_resource *ares,
				     struct resource_win *win)
{
	struct acpi_resource_address64 addr;

	win->res.flags = 0;
	if (ACPI_FAILURE(acpi_resource_to_address64(ares, &addr)))
		return false;

	return acpi_decode_space(win, (struct acpi_resource_address *)&addr,
				 &addr.address);
}
EXPORT_SYMBOL_GPL(acpi_dev_resource_address_space);

/**
 * acpi_dev_resource_ext_address_space - Extract ACPI address space information.
 * @ares: Input ACPI resource object.
 * @win: Output generic resource object.
 *
 * Check if the given ACPI resource object represents an extended address space
 * resource and if that's the case, use the information in it to populate the
 * generic resource object pointed to by @win.
 *
 * Return:
 * 1) false with win->res.flags setting to zero: not the expected resource type
 * 2) false with IORESOURCE_DISABLED in win->res.flags: valid unassigned
 *    resource
 * 3) true: valid assigned resource
 */
bool acpi_dev_resource_ext_address_space(struct acpi_resource *ares,
					 struct resource_win *win)
{
	struct acpi_resource_extended_address64 *ext_addr;

	win->res.flags = 0;
	if (ares->type != ACPI_RESOURCE_TYPE_EXTENDED_ADDRESS64)
		return false;

	ext_addr = &ares->data.ext_address64;

<<<<<<< HEAD
	res->start = ext_addr->address.minimum;
	res->end = ext_addr->address.maximum;
	window = ext_addr->producer_consumer == ACPI_PRODUCER;

	switch(ext_addr->resource_type) {
	case ACPI_MEMORY_RANGE:
		len = ext_addr->address.maximum - ext_addr->address.minimum + 1;
		res->flags = acpi_dev_memresource_flags(len,
					ext_addr->info.mem.write_protect,
					window);
		break;
	case ACPI_IO_RANGE:
		io_decode = ext_addr->address.granularity == 0xfff ?
				ACPI_DECODE_10 : ACPI_DECODE_16;
		res->flags = acpi_dev_ioresource_flags(ext_addr->address.minimum,
						       ext_addr->address.maximum,
						       io_decode, window);
		break;
	case ACPI_BUS_NUMBER_RANGE:
		res->flags = IORESOURCE_BUS;
		break;
	default:
		res->flags = 0;
	}

	return true;
=======
	return acpi_decode_space(win, (struct acpi_resource_address *)ext_addr,
				 &ext_addr->address);
>>>>>>> 5c493df2
}
EXPORT_SYMBOL_GPL(acpi_dev_resource_ext_address_space);

/**
 * acpi_dev_irq_flags - Determine IRQ resource flags.
 * @triggering: Triggering type as provided by ACPI.
 * @polarity: Interrupt polarity as provided by ACPI.
 * @shareable: Whether or not the interrupt is shareable.
 */
unsigned long acpi_dev_irq_flags(u8 triggering, u8 polarity, u8 shareable)
{
	unsigned long flags;

	if (triggering == ACPI_LEVEL_SENSITIVE)
		flags = polarity == ACPI_ACTIVE_LOW ?
			IORESOURCE_IRQ_LOWLEVEL : IORESOURCE_IRQ_HIGHLEVEL;
	else
		flags = polarity == ACPI_ACTIVE_LOW ?
			IORESOURCE_IRQ_LOWEDGE : IORESOURCE_IRQ_HIGHEDGE;

	if (shareable == ACPI_SHARED)
		flags |= IORESOURCE_IRQ_SHAREABLE;

	return flags | IORESOURCE_IRQ;
}
EXPORT_SYMBOL_GPL(acpi_dev_irq_flags);

static void acpi_dev_irqresource_disabled(struct resource *res, u32 gsi)
{
	res->start = gsi;
	res->end = gsi;
	res->flags = IORESOURCE_IRQ | IORESOURCE_DISABLED | IORESOURCE_UNSET;
}

static void acpi_dev_get_irqresource(struct resource *res, u32 gsi,
				     u8 triggering, u8 polarity, u8 shareable,
				     bool legacy)
{
	int irq, p, t;

	if (!valid_IRQ(gsi)) {
		acpi_dev_irqresource_disabled(res, gsi);
		return;
	}

	/*
	 * In IO-APIC mode, use overrided attribute. Two reasons:
	 * 1. BIOS bug in DSDT
	 * 2. BIOS uses IO-APIC mode Interrupt Source Override
	 *
	 * We do this only if we are dealing with IRQ() or IRQNoFlags()
	 * resource (the legacy ISA resources). With modern ACPI 5 devices
	 * using extended IRQ descriptors we take the IRQ configuration
	 * from _CRS directly.
	 */
	if (legacy && !acpi_get_override_irq(gsi, &t, &p)) {
		u8 trig = t ? ACPI_LEVEL_SENSITIVE : ACPI_EDGE_SENSITIVE;
		u8 pol = p ? ACPI_ACTIVE_LOW : ACPI_ACTIVE_HIGH;

		if (triggering != trig || polarity != pol) {
			pr_warning("ACPI: IRQ %d override to %s, %s\n", gsi,
				   t ? "level" : "edge", p ? "low" : "high");
			triggering = trig;
			polarity = pol;
		}
	}

	res->flags = acpi_dev_irq_flags(triggering, polarity, shareable);
	irq = acpi_register_gsi(NULL, gsi, triggering, polarity);
	if (irq >= 0) {
		res->start = irq;
		res->end = irq;
	} else {
		acpi_dev_irqresource_disabled(res, gsi);
	}
}

/**
 * acpi_dev_resource_interrupt - Extract ACPI interrupt resource information.
 * @ares: Input ACPI resource object.
 * @index: Index into the array of GSIs represented by the resource.
 * @res: Output generic resource object.
 *
 * Check if the given ACPI resource object represents an interrupt resource
 * and @index does not exceed the resource's interrupt count (true is returned
 * in that case regardless of the results of the other checks)).  If that's the
 * case, register the GSI corresponding to @index from the array of interrupts
 * represented by the resource and populate the generic resource object pointed
 * to by @res accordingly.  If the registration of the GSI is not successful,
 * IORESOURCE_DISABLED will be set it that object's flags.
 *
 * Return:
 * 1) false with res->flags setting to zero: not the expected resource type
 * 2) false with IORESOURCE_DISABLED in res->flags: valid unassigned resource
 * 3) true: valid assigned resource
 */
bool acpi_dev_resource_interrupt(struct acpi_resource *ares, int index,
				 struct resource *res)
{
	struct acpi_resource_irq *irq;
	struct acpi_resource_extended_irq *ext_irq;

	switch (ares->type) {
	case ACPI_RESOURCE_TYPE_IRQ:
		/*
		 * Per spec, only one interrupt per descriptor is allowed in
		 * _CRS, but some firmware violates this, so parse them all.
		 */
		irq = &ares->data.irq;
		if (index >= irq->interrupt_count) {
			acpi_dev_irqresource_disabled(res, 0);
			return false;
		}
		acpi_dev_get_irqresource(res, irq->interrupts[index],
					 irq->triggering, irq->polarity,
					 irq->sharable, true);
		break;
	case ACPI_RESOURCE_TYPE_EXTENDED_IRQ:
		ext_irq = &ares->data.extended_irq;
		if (index >= ext_irq->interrupt_count) {
			acpi_dev_irqresource_disabled(res, 0);
			return false;
		}
		acpi_dev_get_irqresource(res, ext_irq->interrupts[index],
					 ext_irq->triggering, ext_irq->polarity,
					 ext_irq->sharable, false);
		break;
	default:
		res->flags = 0;
		return false;
	}

	return true;
}
EXPORT_SYMBOL_GPL(acpi_dev_resource_interrupt);

/**
 * acpi_dev_free_resource_list - Free resource from %acpi_dev_get_resources().
 * @list: The head of the resource list to free.
 */
void acpi_dev_free_resource_list(struct list_head *list)
{
	resource_list_free(list);
}
EXPORT_SYMBOL_GPL(acpi_dev_free_resource_list);

struct res_proc_context {
	struct list_head *list;
	int (*preproc)(struct acpi_resource *, void *);
	void *preproc_data;
	int count;
	int error;
};

static acpi_status acpi_dev_new_resource_entry(struct resource_win *win,
					       struct res_proc_context *c)
{
	struct resource_entry *rentry;

	rentry = resource_list_create_entry(NULL, 0);
	if (!rentry) {
		c->error = -ENOMEM;
		return AE_NO_MEMORY;
	}
	*rentry->res = win->res;
	rentry->offset = win->offset;
	resource_list_add_tail(rentry, c->list);
	c->count++;
	return AE_OK;
}

static acpi_status acpi_dev_process_resource(struct acpi_resource *ares,
					     void *context)
{
	struct res_proc_context *c = context;
	struct resource_win win;
	struct resource *res = &win.res;
	int i;

	if (c->preproc) {
		int ret;

		ret = c->preproc(ares, c->preproc_data);
		if (ret < 0) {
			c->error = ret;
			return AE_CTRL_TERMINATE;
		} else if (ret > 0) {
			return AE_OK;
		}
	}

	memset(&win, 0, sizeof(win));

	if (acpi_dev_resource_memory(ares, res)
	    || acpi_dev_resource_io(ares, res)
	    || acpi_dev_resource_address_space(ares, &win)
	    || acpi_dev_resource_ext_address_space(ares, &win))
		return acpi_dev_new_resource_entry(&win, c);

	for (i = 0; acpi_dev_resource_interrupt(ares, i, res); i++) {
		acpi_status status;

		status = acpi_dev_new_resource_entry(&win, c);
		if (ACPI_FAILURE(status))
			return status;
	}

	return AE_OK;
}

/**
 * acpi_dev_get_resources - Get current resources of a device.
 * @adev: ACPI device node to get the resources for.
 * @list: Head of the resultant list of resources (must be empty).
 * @preproc: The caller's preprocessing routine.
 * @preproc_data: Pointer passed to the caller's preprocessing routine.
 *
 * Evaluate the _CRS method for the given device node and process its output by
 * (1) executing the @preproc() rountine provided by the caller, passing the
 * resource pointer and @preproc_data to it as arguments, for each ACPI resource
 * returned and (2) converting all of the returned ACPI resources into struct
 * resource objects if possible.  If the return value of @preproc() in step (1)
 * is different from 0, step (2) is not applied to the given ACPI resource and
 * if that value is negative, the whole processing is aborted and that value is
 * returned as the final error code.
 *
 * The resultant struct resource objects are put on the list pointed to by
 * @list, that must be empty initially, as members of struct resource_entry
 * objects.  Callers of this routine should use %acpi_dev_free_resource_list() to
 * free that list.
 *
 * The number of resources in the output list is returned on success, an error
 * code reflecting the error condition is returned otherwise.
 */
int acpi_dev_get_resources(struct acpi_device *adev, struct list_head *list,
			   int (*preproc)(struct acpi_resource *, void *),
			   void *preproc_data)
{
	struct res_proc_context c;
	acpi_status status;

	if (!adev || !adev->handle || !list_empty(list))
		return -EINVAL;

	if (!acpi_has_method(adev->handle, METHOD_NAME__CRS))
		return 0;

	c.list = list;
	c.preproc = preproc;
	c.preproc_data = preproc_data;
	c.count = 0;
	c.error = 0;
	status = acpi_walk_resources(adev->handle, METHOD_NAME__CRS,
				     acpi_dev_process_resource, &c);
	if (ACPI_FAILURE(status)) {
		acpi_dev_free_resource_list(list);
		return c.error ? c.error : -EIO;
	}

	return c.count;
}
EXPORT_SYMBOL_GPL(acpi_dev_get_resources);

/**
 * acpi_dev_filter_resource_type - Filter ACPI resource according to resource
 *				   types
 * @ares: Input ACPI resource object.
 * @types: Valid resource types of IORESOURCE_XXX
 *
 * This is a hepler function to support acpi_dev_get_resources(), which filters
 * ACPI resource objects according to resource types.
 */
int acpi_dev_filter_resource_type(struct acpi_resource *ares,
				  unsigned long types)
{
	unsigned long type = 0;

	switch (ares->type) {
	case ACPI_RESOURCE_TYPE_MEMORY24:
	case ACPI_RESOURCE_TYPE_MEMORY32:
	case ACPI_RESOURCE_TYPE_FIXED_MEMORY32:
		type = IORESOURCE_MEM;
		break;
	case ACPI_RESOURCE_TYPE_IO:
	case ACPI_RESOURCE_TYPE_FIXED_IO:
		type = IORESOURCE_IO;
		break;
	case ACPI_RESOURCE_TYPE_IRQ:
	case ACPI_RESOURCE_TYPE_EXTENDED_IRQ:
		type = IORESOURCE_IRQ;
		break;
	case ACPI_RESOURCE_TYPE_DMA:
	case ACPI_RESOURCE_TYPE_FIXED_DMA:
		type = IORESOURCE_DMA;
		break;
	case ACPI_RESOURCE_TYPE_GENERIC_REGISTER:
		type = IORESOURCE_REG;
		break;
	case ACPI_RESOURCE_TYPE_ADDRESS16:
	case ACPI_RESOURCE_TYPE_ADDRESS32:
	case ACPI_RESOURCE_TYPE_ADDRESS64:
	case ACPI_RESOURCE_TYPE_EXTENDED_ADDRESS64:
		if (ares->data.address.resource_type == ACPI_MEMORY_RANGE)
			type = IORESOURCE_MEM;
		else if (ares->data.address.resource_type == ACPI_IO_RANGE)
			type = IORESOURCE_IO;
		else if (ares->data.address.resource_type ==
			 ACPI_BUS_NUMBER_RANGE)
			type = IORESOURCE_BUS;
		break;
	default:
		break;
	}

	return (type & types) ? 0 : 1;
}
EXPORT_SYMBOL_GPL(acpi_dev_filter_resource_type);<|MERGE_RESOLUTION|>--- conflicted
+++ resolved
@@ -205,11 +205,6 @@
 	res->start = attr->minimum;
 	res->end = attr->maximum;
 
-<<<<<<< HEAD
-	res->start = addr.address.minimum;
-	res->end = addr.address.maximum;
-	window = addr.producer_consumer == ACPI_PRODUCER;
-=======
 	/*
 	 * For bridges that translate addresses across the bridge,
 	 * translation_offset is the offset that must be added to the
@@ -224,28 +219,13 @@
 		pr_debug("ACPI: translation_offset(%lld) is invalid for non-bridge device.\n",
 			 attr->translation_offset);
 	}
->>>>>>> 5c493df2
 
 	switch (addr->resource_type) {
 	case ACPI_MEMORY_RANGE:
-<<<<<<< HEAD
-		len = addr.address.maximum - addr.address.minimum + 1;
-		res->flags = acpi_dev_memresource_flags(len,
-						addr.info.mem.write_protect,
-						window);
-		break;
-	case ACPI_IO_RANGE:
-		io_decode = addr.address.granularity == 0xfff ?
-				ACPI_DECODE_10 : ACPI_DECODE_16;
-		res->flags = acpi_dev_ioresource_flags(addr.address.minimum,
-						       addr.address.maximum,
-						       io_decode, window);
-=======
 		acpi_dev_memresource_flags(res, len, wp);
 		break;
 	case ACPI_IO_RANGE:
 		acpi_dev_ioresource_flags(res, len, iodec);
->>>>>>> 5c493df2
 		break;
 	case ACPI_BUS_NUMBER_RANGE:
 		res->flags = IORESOURCE_BUS;
@@ -320,37 +300,8 @@
 
 	ext_addr = &ares->data.ext_address64;
 
-<<<<<<< HEAD
-	res->start = ext_addr->address.minimum;
-	res->end = ext_addr->address.maximum;
-	window = ext_addr->producer_consumer == ACPI_PRODUCER;
-
-	switch(ext_addr->resource_type) {
-	case ACPI_MEMORY_RANGE:
-		len = ext_addr->address.maximum - ext_addr->address.minimum + 1;
-		res->flags = acpi_dev_memresource_flags(len,
-					ext_addr->info.mem.write_protect,
-					window);
-		break;
-	case ACPI_IO_RANGE:
-		io_decode = ext_addr->address.granularity == 0xfff ?
-				ACPI_DECODE_10 : ACPI_DECODE_16;
-		res->flags = acpi_dev_ioresource_flags(ext_addr->address.minimum,
-						       ext_addr->address.maximum,
-						       io_decode, window);
-		break;
-	case ACPI_BUS_NUMBER_RANGE:
-		res->flags = IORESOURCE_BUS;
-		break;
-	default:
-		res->flags = 0;
-	}
-
-	return true;
-=======
 	return acpi_decode_space(win, (struct acpi_resource_address *)ext_addr,
 				 &ext_addr->address);
->>>>>>> 5c493df2
 }
 EXPORT_SYMBOL_GPL(acpi_dev_resource_ext_address_space);
 

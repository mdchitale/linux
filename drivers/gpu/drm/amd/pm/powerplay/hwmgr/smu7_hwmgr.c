--- conflicted
+++ resolved
@@ -4926,7 +4926,7 @@
 		now = i;
 
 		for (i = 0; i < sclk_table->count; i++)
-			size += sysfs_emit_at(buf, size, "%d: %uMhz %s\n",
+			size += sprintf(buf + size, "%d: %uMhz %s\n",
 					i, sclk_table->dpm_levels[i].value / 100,
 					(i == now) ? "*" : "");
 		break;
@@ -4941,7 +4941,7 @@
 		now = i;
 
 		for (i = 0; i < mclk_table->count; i++)
-			size += sysfs_emit_at(buf, size, "%d: %uMhz %s\n",
+			size += sprintf(buf + size, "%d: %uMhz %s\n",
 					i, mclk_table->dpm_levels[i].value / 100,
 					(i == now) ? "*" : "");
 		break;
@@ -4955,7 +4955,7 @@
 		now = i;
 
 		for (i = 0; i < pcie_table->count; i++)
-			size += sysfs_emit_at(buf, size, "%d: %s %s\n", i,
+			size += sprintf(buf + size, "%d: %s %s\n", i,
 					(pcie_table->dpm_levels[i].value == 0) ? "2.5GT/s, x8" :
 					(pcie_table->dpm_levels[i].value == 1) ? "5.0GT/s, x16" :
 					(pcie_table->dpm_levels[i].value == 2) ? "8.0GT/s, x16" : "",
@@ -4963,45 +4963,32 @@
 		break;
 	case OD_SCLK:
 		if (hwmgr->od_enabled) {
-<<<<<<< HEAD
-			size = sysfs_emit(buf, "%s:\n", "OD_SCLK");
-=======
 			size += sprintf(buf + size, "%s:\n", "OD_SCLK");
->>>>>>> df0cc57e
 			for (i = 0; i < odn_sclk_table->num_of_pl; i++)
-				size += sysfs_emit_at(buf, size, "%d: %10uMHz %10umV\n",
+				size += sprintf(buf + size, "%d: %10uMHz %10umV\n",
 					i, odn_sclk_table->entries[i].clock/100,
 					odn_sclk_table->entries[i].vddc);
 		}
 		break;
 	case OD_MCLK:
 		if (hwmgr->od_enabled) {
-<<<<<<< HEAD
-			size = sysfs_emit(buf, "%s:\n", "OD_MCLK");
-=======
 			size += sprintf(buf + size, "%s:\n", "OD_MCLK");
->>>>>>> df0cc57e
 			for (i = 0; i < odn_mclk_table->num_of_pl; i++)
-				size += sysfs_emit_at(buf, size, "%d: %10uMHz %10umV\n",
+				size += sprintf(buf + size, "%d: %10uMHz %10umV\n",
 					i, odn_mclk_table->entries[i].clock/100,
 					odn_mclk_table->entries[i].vddc);
 		}
 		break;
 	case OD_RANGE:
 		if (hwmgr->od_enabled) {
-<<<<<<< HEAD
-			size = sysfs_emit(buf, "%s:\n", "OD_RANGE");
-			size += sysfs_emit_at(buf, size, "SCLK: %7uMHz %10uMHz\n",
-=======
 			size += sprintf(buf + size, "%s:\n", "OD_RANGE");
 			size += sprintf(buf + size, "SCLK: %7uMHz %10uMHz\n",
->>>>>>> df0cc57e
 				data->golden_dpm_table.sclk_table.dpm_levels[0].value/100,
 				hwmgr->platform_descriptor.overdriveLimit.engineClock/100);
-			size += sysfs_emit_at(buf, size, "MCLK: %7uMHz %10uMHz\n",
+			size += sprintf(buf + size, "MCLK: %7uMHz %10uMHz\n",
 				data->golden_dpm_table.mclk_table.dpm_levels[0].value/100,
 				hwmgr->platform_descriptor.overdriveLimit.memoryClock/100);
-			size += sysfs_emit_at(buf, size, "VDDC: %7umV %11umV\n",
+			size += sprintf(buf + size, "VDDC: %7umV %11umV\n",
 				data->odn_dpm_table.min_vddc,
 				data->odn_dpm_table.max_vddc);
 		}
@@ -5531,11 +5518,8 @@
 	if (!buf)
 		return -EINVAL;
 
-<<<<<<< HEAD
-=======
 	phm_get_sysfs_buf(&buf, &size);
 
->>>>>>> df0cc57e
 	size += sysfs_emit_at(buf, size, "%s %16s %16s %16s %16s %16s %16s %16s\n",
 			title[0], title[1], title[2], title[3],
 			title[4], title[5], title[6], title[7]);

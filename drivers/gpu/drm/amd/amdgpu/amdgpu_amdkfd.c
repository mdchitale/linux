--- conflicted
+++ resolved
@@ -657,19 +657,9 @@
 int amdgpu_amdkfd_flush_gpu_tlb_pasid(struct kgd_dev *kgd, uint16_t pasid)
 {
 	struct amdgpu_device *adev = (struct amdgpu_device *)kgd;
-<<<<<<< HEAD
-	uint32_t flush_type = 0;
-	bool all_hub = false;
-
-	if (adev->gmc.xgmi.num_physical_nodes &&
-		adev->asic_type == CHIP_VEGA20)
-		flush_type = 2;
-
-=======
 	const uint32_t flush_type = 0;
 	bool all_hub = false;
 
->>>>>>> 04d5ce62
 	if (adev->family == AMDGPU_FAMILY_AI)
 		all_hub = true;
 

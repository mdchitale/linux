/*    System Call Table
 *
 *    Copyright (C) 1999-2004 Matthew Wilcox <willy at parisc-linux.org>
 *    Copyright (C) 2000-2001 John Marvin <jsm at parisc-linux.org>
 *    Copyright (C) 2000 Alan Modra <amodra at parisc-linux.org>
 *    Copyright (C) 2000-2003 Paul Bame <bame at parisc-linux.org>
 *    Copyright (C) 2000 Philipp Rumpf <prumpf with tux.org>
 *    Copyright (C) 2000 Michael Ang <mang with subcarrier.org>
 *    Copyright (C) 2000 David Huggins-Daines <dhd with pobox.org>
 *    Copyright (C) 2000 Grant Grundler <grundler at parisc-linux.org>
 *    Copyright (C) 2001 Richard Hirst <rhirst with parisc-linux.org>
 *    Copyright (C) 2001-2002 Ryan Bradetich <rbrad at parisc-linux.org>
 *    Copyright (C) 2001-2007 Helge Deller <deller at parisc-linux.org>
 *    Copyright (C) 2000-2001 Thomas Bogendoerfer <tsbogend at parisc-linux.org>
 *    Copyright (C) 2002 Randolph Chung <tausq with parisc-linux.org>
 *    Copyright (C) 2005-2006 Kyle McMartin <kyle at parisc-linux.org>
 *
 *    This program is free software; you can redistribute it and/or modify
 *    it under the terms of the GNU General Public License as published by
 *    the Free Software Foundation; either version 2 of the License, or
 *    (at your option) any later version.
 *
 *    This program is distributed in the hope that it will be useful,
 *    but WITHOUT ANY WARRANTY; without even the implied warranty of
 *    MERCHANTABILITY or FITNESS FOR A PARTICULAR PURPOSE.  See the
 *    GNU General Public License for more details.
 *
 *    You should have received a copy of the GNU General Public License
 *    along with this program; if not, write to the Free Software
 *    Foundation, Inc., 59 Temple Place, Suite 330, Boston, MA  02111-1307  USA
 */

#if defined(CONFIG_64BIT) && !defined(SYSCALL_TABLE_64BIT)
/* Use ENTRY_SAME for 32-bit syscalls which are the same on wide and
 * narrow palinux.  Use ENTRY_DIFF for those where a 32-bit specific
 * implementation is required on wide palinux.  Use ENTRY_COMP where
 * the compatibility layer has a useful 32-bit implementation.
 */
#define ENTRY_SAME(_name_) .dword sys_##_name_
#define ENTRY_DIFF(_name_) .dword sys32_##_name_
#define ENTRY_UHOH(_name_) .dword sys32_##unimplemented
#define ENTRY_OURS(_name_) .dword parisc_##_name_
#define ENTRY_COMP(_name_) .dword compat_sys_##_name_
#elif defined(CONFIG_64BIT) && defined(SYSCALL_TABLE_64BIT)
#define ENTRY_SAME(_name_) .dword sys_##_name_
#define ENTRY_DIFF(_name_) .dword sys_##_name_
#define ENTRY_UHOH(_name_) .dword sys_##_name_
#define ENTRY_OURS(_name_) .dword sys_##_name_
#define ENTRY_COMP(_name_) .dword sys_##_name_
#else
#define ENTRY_SAME(_name_) .word sys_##_name_
#define ENTRY_DIFF(_name_) .word sys_##_name_
#define ENTRY_UHOH(_name_) .word sys_##_name_
#define ENTRY_OURS(_name_) .word parisc_##_name_
#define ENTRY_COMP(_name_) .word sys_##_name_
#endif

	ENTRY_SAME(restart_syscall)	/* 0 */
	ENTRY_SAME(exit)
	ENTRY_SAME(fork_wrapper)
	ENTRY_SAME(read)
	ENTRY_SAME(write)
	ENTRY_COMP(open)		/* 5 */
	ENTRY_SAME(close)
	ENTRY_SAME(waitpid)
	ENTRY_SAME(creat)
	ENTRY_SAME(link)
	ENTRY_SAME(unlink)		/* 10 */
	ENTRY_COMP(execve)
	ENTRY_SAME(chdir)
	/* See comments in kernel/time.c!!! Maybe we don't need this? */
	ENTRY_COMP(time)
	ENTRY_SAME(mknod)
	ENTRY_SAME(chmod)		/* 15 */
	ENTRY_SAME(lchown)
	ENTRY_SAME(socket)
	/* struct stat is MAYBE identical wide and narrow ?? */
	ENTRY_COMP(newstat)
	ENTRY_DIFF(lseek)
	ENTRY_SAME(getpid)		/* 20 */
	/* the 'void * data' parameter may need re-packing in wide */
	ENTRY_COMP(mount)
	/* concerned about struct sockaddr in wide/narrow */
	/* ---> I think sockaddr is OK unless the compiler packs the struct */
	/*      differently to align the char array */
	ENTRY_SAME(bind)
	ENTRY_SAME(setuid)
	ENTRY_SAME(getuid)
	ENTRY_COMP(stime)		/* 25 */
	ENTRY_COMP(ptrace)
	ENTRY_SAME(alarm)
	/* see stat comment */
	ENTRY_COMP(newfstat)
	ENTRY_SAME(pause)
	/* struct utimbuf uses time_t which might vary */
	ENTRY_COMP(utime)		/* 30 */
	/* struct sockaddr... */
	ENTRY_SAME(connect)
	ENTRY_SAME(listen)
	ENTRY_SAME(access)
	ENTRY_SAME(nice)
	/* struct sockaddr... */
	ENTRY_SAME(accept)		/* 35 */
	ENTRY_SAME(sync)
	ENTRY_SAME(kill)
	ENTRY_SAME(rename)
	ENTRY_SAME(mkdir)
	ENTRY_SAME(rmdir)		/* 40 */
	ENTRY_SAME(dup)
	ENTRY_SAME(pipe)
	ENTRY_COMP(times)
	/* struct sockaddr... */
	ENTRY_SAME(getsockname)
	/* it seems possible brk() could return a >4G pointer... */
	ENTRY_SAME(brk)			/* 45 */
	ENTRY_SAME(setgid)
	ENTRY_SAME(getgid)
	ENTRY_SAME(signal)
	ENTRY_SAME(geteuid)
	ENTRY_SAME(getegid)		/* 50 */
	ENTRY_SAME(acct)
	ENTRY_SAME(umount)
	/* struct sockaddr... */
	ENTRY_SAME(getpeername)
	ENTRY_COMP(ioctl)
	ENTRY_COMP(fcntl)		/* 55 */
	ENTRY_SAME(socketpair)
	ENTRY_SAME(setpgid)
	ENTRY_SAME(send)
	ENTRY_SAME(newuname)
	ENTRY_SAME(umask)		/* 60 */
	ENTRY_SAME(chroot)
	ENTRY_COMP(ustat)
	ENTRY_SAME(dup2)
	ENTRY_SAME(getppid)
	ENTRY_SAME(getpgrp)		/* 65 */
	ENTRY_SAME(setsid)
	ENTRY_SAME(pivot_root)
	/* I don't like this */
	ENTRY_UHOH(sgetmask)
	ENTRY_UHOH(ssetmask)
	ENTRY_SAME(setreuid)		/* 70 */
	ENTRY_SAME(setregid)
	ENTRY_SAME(mincore)
	ENTRY_COMP(sigpending)
	ENTRY_SAME(sethostname)
	/* Following 3 have linux-common-code structs containing longs -( */
	ENTRY_COMP(setrlimit)		/* 75 */
	ENTRY_COMP(getrlimit)
	ENTRY_COMP(getrusage)
	/* struct timeval and timezone are maybe?? consistent wide and narrow */
	ENTRY_COMP(gettimeofday)
	ENTRY_COMP(settimeofday)
	ENTRY_SAME(getgroups)		/* 80 */
	ENTRY_SAME(setgroups)
	/* struct socketaddr... */
	ENTRY_SAME(sendto)
	ENTRY_SAME(symlink)
	/* see stat comment */
	ENTRY_COMP(newlstat)
	ENTRY_SAME(readlink)		/* 85 */
	ENTRY_SAME(ni_syscall)	/* was uselib */
	ENTRY_SAME(swapon)
	ENTRY_SAME(reboot)
	ENTRY_SAME(mmap2)
	ENTRY_SAME(mmap)		/* 90 */
	ENTRY_SAME(munmap)
	ENTRY_SAME(truncate)
	ENTRY_SAME(ftruncate)
	ENTRY_SAME(fchmod)
	ENTRY_SAME(fchown)		/* 95 */
	ENTRY_SAME(getpriority)
	ENTRY_SAME(setpriority)
	ENTRY_SAME(recv)
	ENTRY_COMP(statfs)
	ENTRY_COMP(fstatfs)		/* 100 */
	ENTRY_SAME(stat64)
	ENTRY_SAME(ni_syscall)	/* was socketcall */
	ENTRY_SAME(syslog)
	/* even though manpage says struct timeval contains longs, ours has
	 * time_t and suseconds_t -- both of which are safe wide/narrow */
	ENTRY_COMP(setitimer)
	ENTRY_COMP(getitimer)		/* 105 */
	ENTRY_SAME(capget)
	ENTRY_SAME(capset)
	ENTRY_OURS(pread64)
	ENTRY_OURS(pwrite64)
	ENTRY_SAME(getcwd)		/* 110 */
	ENTRY_SAME(vhangup)
	ENTRY_SAME(fstat64)
	ENTRY_SAME(vfork_wrapper)
	/* struct rusage contains longs... */
	ENTRY_COMP(wait4)
	ENTRY_SAME(swapoff)		/* 115 */
	ENTRY_COMP(sysinfo)
	ENTRY_SAME(shutdown)
	ENTRY_SAME(fsync)
	ENTRY_SAME(madvise)
	ENTRY_SAME(clone_wrapper)	/* 120 */
	ENTRY_SAME(setdomainname)
	ENTRY_DIFF(sendfile)
	/* struct sockaddr... */
	ENTRY_SAME(recvfrom)
	/* struct timex contains longs */
	ENTRY_COMP(adjtimex)
	ENTRY_SAME(mprotect)		/* 125 */
	/* old_sigset_t forced to 32 bits.  Beware glibc sigset_t */
	ENTRY_COMP(sigprocmask)
	ENTRY_SAME(ni_syscall)	/* create_module */
	ENTRY_SAME(init_module)
	ENTRY_SAME(delete_module)
	ENTRY_SAME(ni_syscall)		/* 130: get_kernel_syms */
	/* time_t inside struct dqblk */
	ENTRY_SAME(quotactl)
	ENTRY_SAME(getpgid)
	ENTRY_SAME(fchdir)
	ENTRY_SAME(bdflush)
	ENTRY_SAME(sysfs)		/* 135 */
	ENTRY_OURS(personality)
	ENTRY_SAME(ni_syscall)	/* for afs_syscall */
	ENTRY_SAME(setfsuid)
	ENTRY_SAME(setfsgid)
	/* I think this might work */
	ENTRY_SAME(llseek)		/* 140 */
	ENTRY_COMP(getdents)
	/* it is POSSIBLE that select will be OK because even though fd_set
	 * contains longs, the macros and sizes are clever. */
	ENTRY_COMP(select)
	ENTRY_SAME(flock)
	ENTRY_SAME(msync)
	/* struct iovec contains pointers */
	ENTRY_COMP(readv)		/* 145 */
	ENTRY_COMP(writev)
	ENTRY_SAME(getsid)
	ENTRY_SAME(fdatasync)
	/* struct __sysctl_args is a mess */
	ENTRY_COMP(sysctl)
	ENTRY_SAME(mlock)		/* 150 */
	ENTRY_SAME(munlock)
	ENTRY_SAME(mlockall)
	ENTRY_SAME(munlockall)
	/* struct sched_param is ok for now */
	ENTRY_SAME(sched_setparam)
	ENTRY_SAME(sched_getparam)	/* 155 */
	ENTRY_SAME(sched_setscheduler)
	ENTRY_SAME(sched_getscheduler)
	ENTRY_SAME(sched_yield)
	ENTRY_SAME(sched_get_priority_max)
	ENTRY_SAME(sched_get_priority_min)	/* 160 */
<<<<<<< HEAD
=======
	/* These 2 would've worked if someone had defined struct timespec
	 * carefully, like timeval for example (which is about the same).
	 * Unfortunately it contains a long :-( */
>>>>>>> 235b8022
	ENTRY_COMP(sched_rr_get_interval)
	ENTRY_COMP(nanosleep)
	ENTRY_SAME(mremap)
	ENTRY_SAME(setresuid)
	ENTRY_SAME(getresuid)		/* 165 */
	ENTRY_COMP(sigaltstack)
	ENTRY_SAME(ni_syscall)		/* query_module */
	ENTRY_SAME(poll)
	/* structs contain pointers and an in_addr... */
	ENTRY_SAME(ni_syscall)		/* was nfsservctl */
	ENTRY_SAME(setresgid)		/* 170 */
	ENTRY_SAME(getresgid)
	ENTRY_SAME(prctl)
	/* signals need a careful review */
	ENTRY_SAME(rt_sigreturn_wrapper)
	ENTRY_COMP(rt_sigaction)
	ENTRY_COMP(rt_sigprocmask)	/* 175 */
	ENTRY_COMP(rt_sigpending)
	ENTRY_COMP(rt_sigtimedwait)
	/* even though the struct siginfo_t is different, it appears like
	 * all the paths use values which should be same wide and narrow.
	 * Also the struct is padded to 128 bytes which means we don't have
	 * to worry about faulting trying to copy in a larger 64-bit
	 * struct from a 32-bit user-space app.
	 */
	ENTRY_COMP(rt_sigqueueinfo)
	ENTRY_COMP(rt_sigsuspend)
	ENTRY_SAME(chown)		/* 180 */
	/* setsockopt() used by iptables: SO_SET_REPLACE/SO_SET_ADD_COUNTERS */
	ENTRY_COMP(setsockopt)
	ENTRY_COMP(getsockopt)
	ENTRY_COMP(sendmsg)
	ENTRY_COMP(recvmsg)
	ENTRY_SAME(semop)		/* 185 */
	ENTRY_SAME(semget)
	ENTRY_DIFF(semctl)
	ENTRY_COMP(msgsnd)
	ENTRY_COMP(msgrcv)
	ENTRY_SAME(msgget)		/* 190 */
	ENTRY_SAME(msgctl)
	ENTRY_SAME(shmat)
	ENTRY_SAME(shmdt)
	ENTRY_SAME(shmget)
	ENTRY_SAME(shmctl)		/* 195 */
	ENTRY_SAME(ni_syscall)		/* streams1 */
	ENTRY_SAME(ni_syscall)		/* streams2 */
	ENTRY_SAME(lstat64)
	ENTRY_OURS(truncate64)
	ENTRY_OURS(ftruncate64)		/* 200 */
	ENTRY_SAME(getdents64)
	ENTRY_COMP(fcntl64)
	ENTRY_SAME(ni_syscall)	/* attrctl -- dead */
	ENTRY_SAME(ni_syscall)	/* acl_get -- dead */
	ENTRY_SAME(ni_syscall)		/* 205 (acl_set -- dead) */
	ENTRY_SAME(gettid)
	ENTRY_OURS(readahead)
	ENTRY_SAME(tkill)
	ENTRY_DIFF(sendfile64)
	ENTRY_COMP(futex)		/* 210 */
	ENTRY_COMP(sched_setaffinity)
	ENTRY_COMP(sched_getaffinity)
	ENTRY_SAME(ni_syscall)	/* set_thread_area */
	ENTRY_SAME(ni_syscall)	/* get_thread_area */
	ENTRY_SAME(io_setup)		/* 215 */
	ENTRY_SAME(io_destroy)
	ENTRY_SAME(io_getevents)
	ENTRY_SAME(io_submit)
	ENTRY_SAME(io_cancel)
	ENTRY_SAME(alloc_hugepages)	/* 220 */
	ENTRY_SAME(free_hugepages)
	ENTRY_SAME(exit_group)
	ENTRY_DIFF(lookup_dcookie)
	ENTRY_SAME(epoll_create)
	ENTRY_SAME(epoll_ctl)		/* 225 */
	ENTRY_SAME(epoll_wait)
 	ENTRY_SAME(remap_file_pages)
	ENTRY_SAME(semtimedop)
	ENTRY_COMP(mq_open)
	ENTRY_SAME(mq_unlink)		/* 230 */
	ENTRY_COMP(mq_timedsend)
	ENTRY_COMP(mq_timedreceive)
	ENTRY_COMP(mq_notify)
	ENTRY_COMP(mq_getsetattr)
	ENTRY_COMP(waitid)		/* 235 */
	ENTRY_OURS(fadvise64_64)
	ENTRY_SAME(set_tid_address)
	ENTRY_SAME(setxattr)
	ENTRY_SAME(lsetxattr)
	ENTRY_SAME(fsetxattr)		/* 240 */
	ENTRY_SAME(getxattr)
	ENTRY_SAME(lgetxattr)
	ENTRY_SAME(fgetxattr)
	ENTRY_SAME(listxattr)
	ENTRY_SAME(llistxattr)		/* 245 */
	ENTRY_SAME(flistxattr)
	ENTRY_SAME(removexattr)
	ENTRY_SAME(lremovexattr)
	ENTRY_SAME(fremovexattr)
	ENTRY_COMP(timer_create)	/* 250 */
	ENTRY_COMP(timer_settime)
	ENTRY_COMP(timer_gettime)
	ENTRY_SAME(timer_getoverrun)
	ENTRY_SAME(timer_delete)
	ENTRY_COMP(clock_settime)	/* 255 */
	ENTRY_COMP(clock_gettime)
	ENTRY_COMP(clock_getres)
	ENTRY_COMP(clock_nanosleep)
	ENTRY_SAME(tgkill)
	ENTRY_COMP(mbind)		/* 260 */
	ENTRY_COMP(get_mempolicy)
	ENTRY_COMP(set_mempolicy)
	ENTRY_SAME(ni_syscall)	/* 263: reserved for vserver */
	ENTRY_SAME(add_key)
	ENTRY_SAME(request_key)		/* 265 */
	ENTRY_SAME(keyctl)
	ENTRY_SAME(ioprio_set)
	ENTRY_SAME(ioprio_get)
	ENTRY_SAME(inotify_init)
	ENTRY_SAME(inotify_add_watch)	/* 270 */
	ENTRY_SAME(inotify_rm_watch)
	ENTRY_SAME(migrate_pages)
	ENTRY_COMP(pselect6)
	ENTRY_COMP(ppoll)
	ENTRY_COMP(openat)		/* 275 */
	ENTRY_SAME(mkdirat)
	ENTRY_SAME(mknodat)
	ENTRY_SAME(fchownat)
	ENTRY_COMP(futimesat)
	ENTRY_SAME(fstatat64)		/* 280 */
	ENTRY_SAME(unlinkat)
	ENTRY_SAME(renameat)
	ENTRY_SAME(linkat)
	ENTRY_SAME(symlinkat)
	ENTRY_SAME(readlinkat)		/* 285 */
	ENTRY_SAME(fchmodat)
	ENTRY_SAME(faccessat)
	ENTRY_SAME(unshare)
	ENTRY_COMP(set_robust_list)
	ENTRY_COMP(get_robust_list)	/* 290 */
	ENTRY_SAME(splice)
	ENTRY_OURS(sync_file_range)
	ENTRY_SAME(tee)
	ENTRY_COMP(vmsplice)
	ENTRY_COMP(move_pages)		/* 295 */
	ENTRY_SAME(getcpu)
	ENTRY_SAME(epoll_pwait)
	ENTRY_COMP(statfs64)
	ENTRY_COMP(fstatfs64)
	ENTRY_COMP(kexec_load)		/* 300 */
	ENTRY_COMP(utimensat)
	ENTRY_COMP(signalfd)
	ENTRY_SAME(ni_syscall)		/* was timerfd */
	ENTRY_SAME(eventfd)
	ENTRY_OURS(fallocate)		/* 305 */
	ENTRY_SAME(timerfd_create)
	ENTRY_COMP(timerfd_settime)
	ENTRY_COMP(timerfd_gettime)
	ENTRY_COMP(signalfd4)
	ENTRY_SAME(eventfd2)		/* 310 */
	ENTRY_SAME(epoll_create1)
	ENTRY_SAME(dup3)
	ENTRY_SAME(pipe2)
	ENTRY_SAME(inotify_init1)
	ENTRY_COMP(preadv)		/* 315 */
	ENTRY_COMP(pwritev)
	ENTRY_COMP(rt_tgsigqueueinfo)
	ENTRY_SAME(perf_event_open)
	ENTRY_COMP(recvmmsg)
	ENTRY_SAME(accept4)		/* 320 */
	ENTRY_SAME(prlimit64)
	ENTRY_SAME(fanotify_init)
	ENTRY_COMP(fanotify_mark)
	ENTRY_COMP(clock_adjtime)
	ENTRY_SAME(name_to_handle_at)	/* 325 */
	ENTRY_COMP(open_by_handle_at)
	ENTRY_SAME(syncfs)
	ENTRY_SAME(setns)
	ENTRY_COMP(sendmmsg)
	ENTRY_COMP(process_vm_readv)	/* 330 */
	ENTRY_COMP(process_vm_writev)
	ENTRY_SAME(kcmp)
	ENTRY_SAME(finit_module)

	/* Nothing yet */

#undef ENTRY_SAME
#undef ENTRY_DIFF
#undef ENTRY_UHOH
#undef ENTRY_COMP
#undef ENTRY_OURS<|MERGE_RESOLUTION|>--- conflicted
+++ resolved
@@ -247,12 +247,6 @@
 	ENTRY_SAME(sched_yield)
 	ENTRY_SAME(sched_get_priority_max)
 	ENTRY_SAME(sched_get_priority_min)	/* 160 */
-<<<<<<< HEAD
-=======
-	/* These 2 would've worked if someone had defined struct timespec
-	 * carefully, like timeval for example (which is about the same).
-	 * Unfortunately it contains a long :-( */
->>>>>>> 235b8022
 	ENTRY_COMP(sched_rr_get_interval)
 	ENTRY_COMP(nanosleep)
 	ENTRY_SAME(mremap)

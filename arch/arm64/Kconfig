config ARM64
	def_bool y
	select ARCH_BINFMT_ELF_RANDOMIZE_PIE
	select ARCH_HAS_ATOMIC64_DEC_IF_POSITIVE
	select ARCH_HAS_GCOV_PROFILE_ALL
	select ARCH_HAS_SG_CHAIN
	select ARCH_HAS_TICK_BROADCAST if GENERIC_CLOCKEVENTS_BROADCAST
	select ARCH_USE_CMPXCHG_LOCKREF
	select ARCH_SUPPORTS_ATOMIC_RMW
	select ARCH_WANT_OPTIONAL_GPIOLIB
	select ARCH_WANT_COMPAT_IPC_PARSE_VERSION
	select ARCH_WANT_FRAME_POINTERS
	select ARM_AMBA
	select ARM_ARCH_TIMER
	select ARM_GIC
	select AUDIT_ARCH_COMPAT_GENERIC
	select ARM_GIC_V2M if PCI_MSI
	select ARM_GIC_V3
	select ARM_GIC_V3_ITS if PCI_MSI
	select BUILDTIME_EXTABLE_SORT
	select CLONE_BACKWARDS
	select COMMON_CLK
	select CPU_PM if (SUSPEND || CPU_IDLE)
	select DCACHE_WORD_ACCESS
	select GENERIC_ALLOCATOR
	select GENERIC_CLOCKEVENTS
	select GENERIC_CLOCKEVENTS_BROADCAST if SMP
	select GENERIC_CPU_AUTOPROBE
	select GENERIC_EARLY_IOREMAP
	select GENERIC_IRQ_PROBE
	select GENERIC_IRQ_SHOW
	select GENERIC_PCI_IOMAP
	select GENERIC_SCHED_CLOCK
	select GENERIC_SMP_IDLE_THREAD
	select GENERIC_STRNCPY_FROM_USER
	select GENERIC_STRNLEN_USER
	select GENERIC_TIME_VSYSCALL
	select HANDLE_DOMAIN_IRQ
	select HARDIRQS_SW_RESEND
	select HAVE_ALIGNED_STRUCT_PAGE if SLUB
	select HAVE_ARCH_AUDITSYSCALL
	select HAVE_ARCH_JUMP_LABEL
	select HAVE_ARCH_KGDB
	select HAVE_ARCH_SECCOMP_FILTER
	select HAVE_ARCH_TRACEHOOK
	select HAVE_BPF_JIT
	select HAVE_C_RECORDMCOUNT
	select HAVE_CC_STACKPROTECTOR
	select HAVE_CMPXCHG_DOUBLE
	select HAVE_DEBUG_BUGVERBOSE
	select HAVE_DEBUG_KMEMLEAK
	select HAVE_DMA_API_DEBUG
	select HAVE_DMA_ATTRS
	select HAVE_DMA_CONTIGUOUS
	select HAVE_DYNAMIC_FTRACE
	select HAVE_EFFICIENT_UNALIGNED_ACCESS
	select HAVE_FTRACE_MCOUNT_RECORD
	select HAVE_FUNCTION_TRACER
	select HAVE_FUNCTION_GRAPH_TRACER
	select HAVE_GENERIC_DMA_COHERENT
	select HAVE_HW_BREAKPOINT if PERF_EVENTS
	select HAVE_MEMBLOCK
	select HAVE_PATA_PLATFORM
	select HAVE_PERF_EVENTS
	select HAVE_PERF_REGS
	select HAVE_PERF_USER_STACK_DUMP
	select HAVE_RCU_TABLE_FREE
	select HAVE_SYSCALL_TRACEPOINTS
	select IRQ_DOMAIN
	select MODULES_USE_ELF_RELA
	select NO_BOOTMEM
	select OF
	select OF_EARLY_FLATTREE
	select OF_RESERVED_MEM
	select PERF_USE_VMALLOC
	select POWER_RESET
	select POWER_SUPPLY
	select RTC_LIB
	select SPARSE_IRQ
	select SYSCTL_EXCEPTION_TRACE
	select HAVE_CONTEXT_TRACKING
	help
	  ARM 64-bit (AArch64) Linux support.

config 64BIT
	def_bool y

config ARCH_PHYS_ADDR_T_64BIT
	def_bool y

config MMU
	def_bool y

config NO_IOPORT_MAP
	def_bool y if !PCI

config STACKTRACE_SUPPORT
	def_bool y

config LOCKDEP_SUPPORT
	def_bool y

config TRACE_IRQFLAGS_SUPPORT
	def_bool y

config RWSEM_XCHGADD_ALGORITHM
	def_bool y

config GENERIC_HWEIGHT
	def_bool y

config GENERIC_CSUM
        def_bool y

config GENERIC_CALIBRATE_DELAY
	def_bool y

config ZONE_DMA
	def_bool y

config HAVE_GENERIC_RCU_GUP
	def_bool y

config ARCH_DMA_ADDR_T_64BIT
	def_bool y

config NEED_DMA_MAP_STATE
	def_bool y

config NEED_SG_DMA_LENGTH
	def_bool y

config SWIOTLB
	def_bool y

config IOMMU_HELPER
	def_bool SWIOTLB

config KERNEL_MODE_NEON
	def_bool y

config FIX_EARLYCON_MEM
	def_bool y

source "init/Kconfig"

source "kernel/Kconfig.freezer"

menu "Platform selection"

<<<<<<< HEAD
config ARCH_EXYNOS
	bool
	help
	  This enables support for Samsung Exynos SoC family

config ARCH_EXYNOS7
	bool "ARMv8 based Samsung Exynos7"
	select ARCH_EXYNOS
	select COMMON_CLK_SAMSUNG
	select HAVE_S3C2410_WATCHDOG if WATCHDOG
	select HAVE_S3C_RTC if RTC_CLASS
	select PINCTRL
	select PINCTRL_EXYNOS

	help
	  This enables support for Samsung Exynos7 SoC family
=======
config ARCH_MEDIATEK
	bool "Mediatek MT65xx & MT81xx ARMv8 SoC"
	select ARM_GIC
	help
	  Support for Mediatek MT65xx & MT81xx ARMv8 SoCs
>>>>>>> 4727a6f6

config ARCH_SEATTLE
	bool "AMD Seattle SoC Family"
	help
	  This enables support for AMD Seattle SOC Family

config ARCH_TEGRA
	bool "NVIDIA Tegra SoC Family"
	select ARCH_HAS_RESET_CONTROLLER
	select ARCH_REQUIRE_GPIOLIB
	select CLKDEV_LOOKUP
	select CLKSRC_MMIO
	select CLKSRC_OF
	select GENERIC_CLOCKEVENTS
	select HAVE_CLK
	select HAVE_SMP
	select PINCTRL
	select RESET_CONTROLLER
	help
	  This enables support for the NVIDIA Tegra SoC family.

config ARCH_TEGRA_132_SOC
	bool "NVIDIA Tegra132 SoC"
	depends on ARCH_TEGRA
	select PINCTRL_TEGRA124
	select USB_ARCH_HAS_EHCI if USB_SUPPORT
	select USB_ULPI if USB_PHY
	select USB_ULPI_VIEWPORT if USB_PHY
	help
	  Enable support for NVIDIA Tegra132 SoC, based on the Denver
	  ARMv8 CPU.  The Tegra132 SoC is similar to the Tegra124 SoC,
	  but contains an NVIDIA Denver CPU complex in place of
	  Tegra124's "4+1" Cortex-A15 CPU complex.

config ARCH_FSL_LS2085A
	bool "Freescale LS2085A SOC"
	help
	  This enables support for Freescale LS2085A SOC.

config ARCH_THUNDER
	bool "Cavium Inc. Thunder SoC Family"
	help
	  This enables support for Cavium's Thunder Family of SoCs.

config ARCH_VEXPRESS
	bool "ARMv8 software model (Versatile Express)"
	select ARCH_REQUIRE_GPIOLIB
	select COMMON_CLK_VERSATILE
	select POWER_RESET_VEXPRESS
	select VEXPRESS_CONFIG
	help
	  This enables support for the ARMv8 software model (Versatile
	  Express).

config ARCH_XGENE
	bool "AppliedMicro X-Gene SOC Family"
	help
	  This enables support for AppliedMicro X-Gene SOC Family

endmenu

menu "Bus support"

config PCI
	bool "PCI support"
	help
	  This feature enables support for PCI bus system. If you say Y
	  here, the kernel will include drivers and infrastructure code
	  to support PCI bus devices.

config PCI_DOMAINS
	def_bool PCI

config PCI_DOMAINS_GENERIC
	def_bool PCI

config PCI_SYSCALL
	def_bool PCI

source "drivers/pci/Kconfig"
source "drivers/pci/pcie/Kconfig"
source "drivers/pci/hotplug/Kconfig"

endmenu

menu "Kernel Features"

menu "ARM errata workarounds via the alternatives framework"

config ARM64_ERRATUM_826319
	bool "Cortex-A53: 826319: System might deadlock if a write cannot complete until read data is accepted"
	default y
	help
	  This option adds an alternative code sequence to work around ARM
	  erratum 826319 on Cortex-A53 parts up to r0p2 with an AMBA 4 ACE or
	  AXI master interface and an L2 cache.

	  If a Cortex-A53 uses an AMBA AXI4 ACE interface to other processors
	  and is unable to accept a certain write via this interface, it will
	  not progress on read data presented on the read data channel and the
	  system can deadlock.

	  The workaround promotes data cache clean instructions to
	  data cache clean-and-invalidate.
	  Please note that this does not necessarily enable the workaround,
	  as it depends on the alternative framework, which will only patch
	  the kernel if an affected CPU is detected.

	  If unsure, say Y.

config ARM64_ERRATUM_827319
	bool "Cortex-A53: 827319: Data cache clean instructions might cause overlapping transactions to the interconnect"
	default y
	help
	  This option adds an alternative code sequence to work around ARM
	  erratum 827319 on Cortex-A53 parts up to r0p2 with an AMBA 5 CHI
	  master interface and an L2 cache.

	  Under certain conditions this erratum can cause a clean line eviction
	  to occur at the same time as another transaction to the same address
	  on the AMBA 5 CHI interface, which can cause data corruption if the
	  interconnect reorders the two transactions.

	  The workaround promotes data cache clean instructions to
	  data cache clean-and-invalidate.
	  Please note that this does not necessarily enable the workaround,
	  as it depends on the alternative framework, which will only patch
	  the kernel if an affected CPU is detected.

	  If unsure, say Y.

config ARM64_ERRATUM_824069
	bool "Cortex-A53: 824069: Cache line might not be marked as clean after a CleanShared snoop"
	default y
	help
	  This option adds an alternative code sequence to work around ARM
	  erratum 824069 on Cortex-A53 parts up to r0p2 when it is connected
	  to a coherent interconnect.

	  If a Cortex-A53 processor is executing a store or prefetch for
	  write instruction at the same time as a processor in another
	  cluster is executing a cache maintenance operation to the same
	  address, then this erratum might cause a clean cache line to be
	  incorrectly marked as dirty.

	  The workaround promotes data cache clean instructions to
	  data cache clean-and-invalidate.
	  Please note that this option does not necessarily enable the
	  workaround, as it depends on the alternative framework, which will
	  only patch the kernel if an affected CPU is detected.

	  If unsure, say Y.

config ARM64_ERRATUM_819472
	bool "Cortex-A53: 819472: Store exclusive instructions might cause data corruption"
	default y
	help
	  This option adds an alternative code sequence to work around ARM
	  erratum 819472 on Cortex-A53 parts up to r0p1 with an L2 cache
	  present when it is connected to a coherent interconnect.

	  If the processor is executing a load and store exclusive sequence at
	  the same time as a processor in another cluster is executing a cache
	  maintenance operation to the same address, then this erratum might
	  cause data corruption.

	  The workaround promotes data cache clean instructions to
	  data cache clean-and-invalidate.
	  Please note that this does not necessarily enable the workaround,
	  as it depends on the alternative framework, which will only patch
	  the kernel if an affected CPU is detected.

	  If unsure, say Y.

config ARM64_ERRATUM_832075
	bool "Cortex-A57: 832075: possible deadlock on mixing exclusive memory accesses with device loads"
	default y
	help
	  This option adds an alternative code sequence to work around ARM
	  erratum 832075 on Cortex-A57 parts up to r1p2.

	  Affected Cortex-A57 parts might deadlock when exclusive load/store
	  instructions to Write-Back memory are mixed with Device loads.

	  The workaround is to promote device loads to use Load-Acquire
	  semantics.
	  Please note that this does not necessarily enable the workaround,
	  as it depends on the alternative framework, which will only patch
	  the kernel if an affected CPU is detected.

	  If unsure, say Y.

endmenu


choice
	prompt "Page size"
	default ARM64_4K_PAGES
	help
	  Page size (translation granule) configuration.

config ARM64_4K_PAGES
	bool "4KB"
	help
	  This feature enables 4KB pages support.

config ARM64_64K_PAGES
	bool "64KB"
	help
	  This feature enables 64KB pages support (4KB by default)
	  allowing only two levels of page tables and faster TLB
	  look-up. AArch32 emulation is not available when this feature
	  is enabled.

endchoice

choice
	prompt "Virtual address space size"
	default ARM64_VA_BITS_39 if ARM64_4K_PAGES
	default ARM64_VA_BITS_42 if ARM64_64K_PAGES
	help
	  Allows choosing one of multiple possible virtual address
	  space sizes. The level of translation table is determined by
	  a combination of page size and virtual address space size.

config ARM64_VA_BITS_39
	bool "39-bit"
	depends on ARM64_4K_PAGES

config ARM64_VA_BITS_42
	bool "42-bit"
	depends on ARM64_64K_PAGES

config ARM64_VA_BITS_48
	bool "48-bit"
	depends on !ARM_SMMU

endchoice

config ARM64_VA_BITS
	int
	default 39 if ARM64_VA_BITS_39
	default 42 if ARM64_VA_BITS_42
	default 48 if ARM64_VA_BITS_48

config ARM64_PGTABLE_LEVELS
	int
	default 2 if ARM64_64K_PAGES && ARM64_VA_BITS_42
	default 3 if ARM64_64K_PAGES && ARM64_VA_BITS_48
	default 3 if ARM64_4K_PAGES && ARM64_VA_BITS_39
	default 4 if ARM64_4K_PAGES && ARM64_VA_BITS_48

config CPU_BIG_ENDIAN
       bool "Build big-endian kernel"
       help
         Say Y if you plan on running a kernel in big-endian mode.

config SMP
	bool "Symmetric Multi-Processing"
	help
	  This enables support for systems with more than one CPU.  If
	  you say N here, the kernel will run on single and
	  multiprocessor machines, but will use only one CPU of a
	  multiprocessor machine. If you say Y here, the kernel will run
	  on many, but not all, single processor machines. On a single
	  processor machine, the kernel will run faster if you say N
	  here.

	  If you don't know what to do here, say N.

config SCHED_MC
	bool "Multi-core scheduler support"
	depends on SMP
	help
	  Multi-core scheduler support improves the CPU scheduler's decision
	  making when dealing with multi-core CPU chips at a cost of slightly
	  increased overhead in some places. If unsure say N here.

config SCHED_SMT
	bool "SMT scheduler support"
	depends on SMP
	help
	  Improves the CPU scheduler's decision making when dealing with
	  MultiThreading at a cost of slightly increased overhead in some
	  places. If unsure say N here.

config NR_CPUS
	int "Maximum number of CPUs (2-64)"
	range 2 64
	depends on SMP
	# These have to remain sorted largest to smallest
	default "64"

config HOTPLUG_CPU
	bool "Support for hot-pluggable CPUs"
	depends on SMP
	help
	  Say Y here to experiment with turning CPUs off and on.  CPUs
	  can be controlled through /sys/devices/system/cpu.

source kernel/Kconfig.preempt

config HZ
	int
	default 100

config ARCH_HAS_HOLES_MEMORYMODEL
	def_bool y if SPARSEMEM

config ARCH_SPARSEMEM_ENABLE
	def_bool y
	select SPARSEMEM_VMEMMAP_ENABLE

config ARCH_SPARSEMEM_DEFAULT
	def_bool ARCH_SPARSEMEM_ENABLE

config ARCH_SELECT_MEMORY_MODEL
	def_bool ARCH_SPARSEMEM_ENABLE

config HAVE_ARCH_PFN_VALID
	def_bool ARCH_HAS_HOLES_MEMORYMODEL || !SPARSEMEM

config HW_PERF_EVENTS
	bool "Enable hardware performance counter support for perf events"
	depends on PERF_EVENTS
	default y
	help
	  Enable hardware performance counter support for perf events. If
	  disabled, perf events will use software events only.

config SYS_SUPPORTS_HUGETLBFS
	def_bool y

config ARCH_WANT_GENERAL_HUGETLB
	def_bool y

config ARCH_WANT_HUGE_PMD_SHARE
	def_bool y if !ARM64_64K_PAGES

config HAVE_ARCH_TRANSPARENT_HUGEPAGE
	def_bool y

config ARCH_HAS_CACHE_LINE_SIZE
	def_bool y

source "mm/Kconfig"

config SECCOMP
	bool "Enable seccomp to safely compute untrusted bytecode"
	---help---
	  This kernel feature is useful for number crunching applications
	  that may need to compute untrusted bytecode during their
	  execution. By using pipes or other transports made available to
	  the process as file descriptors supporting the read/write
	  syscalls, it's possible to isolate those applications in
	  their own address space using seccomp. Once seccomp is
	  enabled via prctl(PR_SET_SECCOMP), it cannot be disabled
	  and the task is only allowed to execute a few safe syscalls
	  defined by each seccomp mode.

config XEN_DOM0
	def_bool y
	depends on XEN

config XEN
	bool "Xen guest support on ARM64"
	depends on ARM64 && OF
	select SWIOTLB_XEN
	help
	  Say Y if you want to run Linux in a Virtual Machine on Xen on ARM64.

config FORCE_MAX_ZONEORDER
	int
	default "14" if (ARM64_64K_PAGES && TRANSPARENT_HUGEPAGE)
	default "11"

menuconfig ARMV8_DEPRECATED
	bool "Emulate deprecated/obsolete ARMv8 instructions"
	depends on COMPAT
	help
	  Legacy software support may require certain instructions
	  that have been deprecated or obsoleted in the architecture.

	  Enable this config to enable selective emulation of these
	  features.

	  If unsure, say Y

if ARMV8_DEPRECATED

config SWP_EMULATION
	bool "Emulate SWP/SWPB instructions"
	help
	  ARMv8 obsoletes the use of A32 SWP/SWPB instructions such that
	  they are always undefined. Say Y here to enable software
	  emulation of these instructions for userspace using LDXR/STXR.

	  In some older versions of glibc [<=2.8] SWP is used during futex
	  trylock() operations with the assumption that the code will not
	  be preempted. This invalid assumption may be more likely to fail
	  with SWP emulation enabled, leading to deadlock of the user
	  application.

	  NOTE: when accessing uncached shared regions, LDXR/STXR rely
	  on an external transaction monitoring block called a global
	  monitor to maintain update atomicity. If your system does not
	  implement a global monitor, this option can cause programs that
	  perform SWP operations to uncached memory to deadlock.

	  If unsure, say Y

config CP15_BARRIER_EMULATION
	bool "Emulate CP15 Barrier instructions"
	help
	  The CP15 barrier instructions - CP15ISB, CP15DSB, and
	  CP15DMB - are deprecated in ARMv8 (and ARMv7). It is
	  strongly recommended to use the ISB, DSB, and DMB
	  instructions instead.

	  Say Y here to enable software emulation of these
	  instructions for AArch32 userspace code. When this option is
	  enabled, CP15 barrier usage is traced which can help
	  identify software that needs updating.

	  If unsure, say Y

endif

endmenu

menu "Boot options"

config CMDLINE
	string "Default kernel command string"
	default ""
	help
	  Provide a set of default command-line options at build time by
	  entering them here. As a minimum, you should specify the the
	  root device (e.g. root=/dev/nfs).

config CMDLINE_FORCE
	bool "Always use the default kernel command string"
	help
	  Always use the default kernel command string, even if the boot
	  loader passes other arguments to the kernel.
	  This is useful if you cannot or don't want to change the
	  command-line options your boot loader passes to the kernel.

config EFI_STUB
	bool

config EFI
	bool "UEFI runtime support"
	depends on OF && !CPU_BIG_ENDIAN
	select LIBFDT
	select UCS2_STRING
	select EFI_PARAMS_FROM_FDT
	select EFI_RUNTIME_WRAPPERS
	select EFI_STUB
	select EFI_ARMSTUB
	default y
	help
	  This option provides support for runtime services provided
	  by UEFI firmware (such as non-volatile variables, realtime
          clock, and platform reset). A UEFI stub is also provided to
	  allow the kernel to be booted as an EFI application. This
	  is only useful on systems that have UEFI firmware.

config DMI
	bool "Enable support for SMBIOS (DMI) tables"
	depends on EFI
	default y
	help
	  This enables SMBIOS/DMI feature for systems.

	  This option is only useful on systems that have UEFI firmware.
	  However, even with this option, the resultant kernel should
	  continue to boot on existing non-UEFI platforms.

endmenu

menu "Userspace binary formats"

source "fs/Kconfig.binfmt"

config COMPAT
	bool "Kernel support for 32-bit EL0"
	depends on !ARM64_64K_PAGES
	select COMPAT_BINFMT_ELF
	select HAVE_UID16
	select OLD_SIGSUSPEND3
	select COMPAT_OLD_SIGACTION
	help
	  This option enables support for a 32-bit EL0 running under a 64-bit
	  kernel at EL1. AArch32-specific components such as system calls,
	  the user helper functions, VFP support and the ptrace interface are
	  handled appropriately by the kernel.

	  If you want to execute 32-bit userspace applications, say Y.

config SYSVIPC_COMPAT
	def_bool y
	depends on COMPAT && SYSVIPC

endmenu

menu "Power management options"

source "kernel/power/Kconfig"

config ARCH_SUSPEND_POSSIBLE
	def_bool y

config ARM64_CPU_SUSPEND
	def_bool PM_SLEEP

endmenu

menu "CPU Power Management"

source "drivers/cpuidle/Kconfig"

source "drivers/cpufreq/Kconfig"

endmenu

source "net/Kconfig"

source "drivers/Kconfig"

source "drivers/firmware/Kconfig"

source "fs/Kconfig"

source "arch/arm64/kvm/Kconfig"

source "arch/arm64/Kconfig.debug"

source "security/Kconfig"

source "crypto/Kconfig"
if CRYPTO
source "arch/arm64/crypto/Kconfig"
endif

source "lib/Kconfig"<|MERGE_RESOLUTION|>--- conflicted
+++ resolved
@@ -148,7 +148,6 @@
 
 menu "Platform selection"
 
-<<<<<<< HEAD
 config ARCH_EXYNOS
 	bool
 	help
@@ -165,13 +164,12 @@
 
 	help
 	  This enables support for Samsung Exynos7 SoC family
-=======
+
 config ARCH_MEDIATEK
 	bool "Mediatek MT65xx & MT81xx ARMv8 SoC"
 	select ARM_GIC
 	help
 	  Support for Mediatek MT65xx & MT81xx ARMv8 SoCs
->>>>>>> 4727a6f6
 
 config ARCH_SEATTLE
 	bool "AMD Seattle SoC Family"

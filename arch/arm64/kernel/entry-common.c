--- conflicted
+++ resolved
@@ -192,7 +192,6 @@
  * kernel code, intrumentable code, or any code which may trigger an exception.
  */
 static void noinstr arm64_enter_el1_dbg(struct pt_regs *regs)
-<<<<<<< HEAD
 {
 	regs->lockdep_hardirqs = lockdep_hardirqs_enabled();
 
@@ -208,41 +207,6 @@
  * kernel code, intrumentable code, or any code which may trigger an exception.
  */
 static void noinstr arm64_exit_el1_dbg(struct pt_regs *regs)
-{
-	bool restore = regs->lockdep_hardirqs;
-
-	if (restore) {
-		trace_hardirqs_on_prepare();
-		lockdep_hardirqs_on_prepare(CALLER_ADDR0);
-	}
-
-	rcu_nmi_exit();
-	if (restore)
-		lockdep_hardirqs_on(CALLER_ADDR0);
-}
-
-static void noinstr enter_el1_irq_or_nmi(struct pt_regs *regs)
-=======
->>>>>>> df0cc57e
-{
-	regs->lockdep_hardirqs = lockdep_hardirqs_enabled();
-
-	lockdep_hardirqs_off(CALLER_ADDR0);
-	rcu_nmi_enter();
-
-	trace_hardirqs_off_finish();
-}
-
-<<<<<<< HEAD
-static void noinstr exit_el1_irq_or_nmi(struct pt_regs *regs)
-=======
-/*
- * Handle IRQ/context state management when exiting a debug exception from
- * kernel mode. After this function returns it is not safe to call regular
- * kernel code, intrumentable code, or any code which may trigger an exception.
- */
-static void noinstr arm64_exit_el1_dbg(struct pt_regs *regs)
->>>>>>> df0cc57e
 {
 	bool restore = regs->lockdep_hardirqs;
 
@@ -319,65 +283,6 @@
 	__panic_unhandled(regs, desc, read_sysreg(esr_el1));				\
 }
 
-static void __sched arm64_preempt_schedule_irq(void)
-{
-	lockdep_assert_irqs_disabled();
-
-	/*
-	 * DAIF.DA are cleared at the start of IRQ/FIQ handling, and when GIC
-	 * priority masking is used the GIC irqchip driver will clear DAIF.IF
-	 * using gic_arch_enable_irqs() for normal IRQs. If anything is set in
-	 * DAIF we must have handled an NMI, so skip preemption.
-	 */
-	if (system_uses_irq_prio_masking() && read_sysreg(daif))
-		return;
-
-	/*
-	 * Preempting a task from an IRQ means we leave copies of PSTATE
-	 * on the stack. cpufeature's enable calls may modify PSTATE, but
-	 * resuming one of these preempted tasks would undo those changes.
-	 *
-	 * Only allow a task to be preempted once cpufeatures have been
-	 * enabled.
-	 */
-	if (system_capabilities_finalized())
-		preempt_schedule_irq();
-}
-
-static void do_interrupt_handler(struct pt_regs *regs,
-				 void (*handler)(struct pt_regs *))
-{
-	if (on_thread_stack())
-		call_on_irq_stack(regs, handler);
-	else
-		handler(regs);
-}
-
-extern void (*handle_arch_irq)(struct pt_regs *);
-extern void (*handle_arch_fiq)(struct pt_regs *);
-
-static void noinstr __panic_unhandled(struct pt_regs *regs, const char *vector,
-				      unsigned int esr)
-{
-	arm64_enter_nmi(regs);
-
-	console_verbose();
-
-	pr_crit("Unhandled %s exception on CPU%d, ESR 0x%08x -- %s\n",
-		vector, smp_processor_id(), esr,
-		esr_get_class_string(esr));
-
-	__show_regs(regs);
-	panic("Unhandled exception");
-}
-
-#define UNHANDLED(el, regsize, vector)							\
-asmlinkage void noinstr el##_##regsize##_##vector##_handler(struct pt_regs *regs)	\
-{											\
-	const char *desc = #regsize "-bit " #el " " #vector;				\
-	__panic_unhandled(regs, desc, read_sysreg(esr_el1));				\
-}
-
 #ifdef CONFIG_ARM64_ERRATUM_1463225
 static DEFINE_PER_CPU(int, __in_cortex_a76_erratum_1463225_wa);
 
@@ -516,14 +421,22 @@
 	}
 }
 
-<<<<<<< HEAD
-static void noinstr el1_interrupt(struct pt_regs *regs,
-				  void (*handler)(struct pt_regs *))
-{
-	write_sysreg(DAIF_PROCCTX_NOIRQ, daif);
-
-	enter_el1_irq_or_nmi(regs);
+static __always_inline void __el1_pnmi(struct pt_regs *regs,
+				       void (*handler)(struct pt_regs *))
+{
+	arm64_enter_nmi(regs);
 	do_interrupt_handler(regs, handler);
+	arm64_exit_nmi(regs);
+}
+
+static __always_inline void __el1_irq(struct pt_regs *regs,
+				      void (*handler)(struct pt_regs *))
+{
+	enter_from_kernel_mode(regs);
+
+	irq_enter_rcu();
+	do_interrupt_handler(regs, handler);
+	irq_exit_rcu();
 
 	/*
 	 * Note: thread_info::preempt_count includes both thread_info::count
@@ -534,41 +447,6 @@
 	    READ_ONCE(current_thread_info()->preempt_count) == 0)
 		arm64_preempt_schedule_irq();
 
-	exit_el1_irq_or_nmi(regs);
-}
-
-asmlinkage void noinstr el1h_64_irq_handler(struct pt_regs *regs)
-{
-	el1_interrupt(regs, handle_arch_irq);
-}
-
-=======
-static __always_inline void __el1_pnmi(struct pt_regs *regs,
-				       void (*handler)(struct pt_regs *))
-{
-	arm64_enter_nmi(regs);
-	do_interrupt_handler(regs, handler);
-	arm64_exit_nmi(regs);
-}
-
-static __always_inline void __el1_irq(struct pt_regs *regs,
-				      void (*handler)(struct pt_regs *))
-{
-	enter_from_kernel_mode(regs);
-
-	irq_enter_rcu();
-	do_interrupt_handler(regs, handler);
-	irq_exit_rcu();
-
-	/*
-	 * Note: thread_info::preempt_count includes both thread_info::count
-	 * and thread_info::need_resched, and is not equivalent to
-	 * preempt_count().
-	 */
-	if (IS_ENABLED(CONFIG_PREEMPTION) &&
-	    READ_ONCE(current_thread_info()->preempt_count) == 0)
-		arm64_preempt_schedule_irq();
-
 	exit_to_kernel_mode(regs);
 }
 static void noinstr el1_interrupt(struct pt_regs *regs,
@@ -587,7 +465,6 @@
 	el1_interrupt(regs, handle_arch_irq);
 }
 
->>>>>>> df0cc57e
 asmlinkage void noinstr el1h_64_fiq_handler(struct pt_regs *regs)
 {
 	el1_interrupt(regs, handle_arch_fiq);
@@ -798,13 +675,9 @@
 	if (regs->pc & BIT(55))
 		arm64_apply_bp_hardening();
 
-<<<<<<< HEAD
-	do_interrupt_handler(regs, handler);
-=======
 	irq_enter_rcu();
 	do_interrupt_handler(regs, handler);
 	irq_exit_rcu();
->>>>>>> df0cc57e
 
 	exit_to_user_mode(regs);
 }

--- conflicted
+++ resolved
@@ -38,11 +38,8 @@
 }
 #undef EMIT_VVAR
 
-<<<<<<< HEAD
-=======
 unsigned int vclocks_used __read_mostly;
 
->>>>>>> 04d5ce62
 #if defined(CONFIG_X86_64)
 unsigned int __read_mostly vdso64_enabled = 1;
 #endif

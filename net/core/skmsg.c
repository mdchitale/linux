// SPDX-License-Identifier: GPL-2.0
/* Copyright (c) 2017 - 2018 Covalent IO, Inc. http://covalent.io */

#include <linux/skmsg.h>
#include <linux/skbuff.h>
#include <linux/scatterlist.h>

#include <net/sock.h>
#include <net/tcp.h>
#include <net/tls.h>

static bool sk_msg_try_coalesce_ok(struct sk_msg *msg, int elem_first_coalesce)
{
	if (msg->sg.end > msg->sg.start &&
	    elem_first_coalesce < msg->sg.end)
		return true;

	if (msg->sg.end < msg->sg.start &&
	    (elem_first_coalesce > msg->sg.start ||
	     elem_first_coalesce < msg->sg.end))
		return true;

	return false;
}

int sk_msg_alloc(struct sock *sk, struct sk_msg *msg, int len,
		 int elem_first_coalesce)
{
	struct page_frag *pfrag = sk_page_frag(sk);
	int ret = 0;

	len -= msg->sg.size;
	while (len > 0) {
		struct scatterlist *sge;
		u32 orig_offset;
		int use, i;

		if (!sk_page_frag_refill(sk, pfrag))
			return -ENOMEM;

		orig_offset = pfrag->offset;
		use = min_t(int, len, pfrag->size - orig_offset);
		if (!sk_wmem_schedule(sk, use))
			return -ENOMEM;

		i = msg->sg.end;
		sk_msg_iter_var_prev(i);
		sge = &msg->sg.data[i];

		if (sk_msg_try_coalesce_ok(msg, elem_first_coalesce) &&
		    sg_page(sge) == pfrag->page &&
		    sge->offset + sge->length == orig_offset) {
			sge->length += use;
		} else {
			if (sk_msg_full(msg)) {
				ret = -ENOSPC;
				break;
			}

			sge = &msg->sg.data[msg->sg.end];
			sg_unmark_end(sge);
			sg_set_page(sge, pfrag->page, use, orig_offset);
			get_page(pfrag->page);
			sk_msg_iter_next(msg, end);
		}

		sk_mem_charge(sk, use);
		msg->sg.size += use;
		pfrag->offset += use;
		len -= use;
	}

	return ret;
}
EXPORT_SYMBOL_GPL(sk_msg_alloc);

int sk_msg_clone(struct sock *sk, struct sk_msg *dst, struct sk_msg *src,
		 u32 off, u32 len)
{
	int i = src->sg.start;
	struct scatterlist *sge = sk_msg_elem(src, i);
	struct scatterlist *sgd = NULL;
	u32 sge_len, sge_off;

	while (off) {
		if (sge->length > off)
			break;
		off -= sge->length;
		sk_msg_iter_var_next(i);
		if (i == src->sg.end && off)
			return -ENOSPC;
		sge = sk_msg_elem(src, i);
	}

	while (len) {
		sge_len = sge->length - off;
		if (sge_len > len)
			sge_len = len;

		if (dst->sg.end)
			sgd = sk_msg_elem(dst, dst->sg.end - 1);

		if (sgd &&
		    (sg_page(sge) == sg_page(sgd)) &&
		    (sg_virt(sge) + off == sg_virt(sgd) + sgd->length)) {
			sgd->length += sge_len;
			dst->sg.size += sge_len;
		} else if (!sk_msg_full(dst)) {
			sge_off = sge->offset + off;
			sk_msg_page_add(dst, sg_page(sge), sge_len, sge_off);
		} else {
			return -ENOSPC;
		}

		off = 0;
		len -= sge_len;
		sk_mem_charge(sk, sge_len);
		sk_msg_iter_var_next(i);
		if (i == src->sg.end && len)
			return -ENOSPC;
		sge = sk_msg_elem(src, i);
	}

	return 0;
}
EXPORT_SYMBOL_GPL(sk_msg_clone);

void sk_msg_return_zero(struct sock *sk, struct sk_msg *msg, int bytes)
{
	int i = msg->sg.start;

	do {
		struct scatterlist *sge = sk_msg_elem(msg, i);

		if (bytes < sge->length) {
			sge->length -= bytes;
			sge->offset += bytes;
			sk_mem_uncharge(sk, bytes);
			break;
		}

		sk_mem_uncharge(sk, sge->length);
		bytes -= sge->length;
		sge->length = 0;
		sge->offset = 0;
		sk_msg_iter_var_next(i);
	} while (bytes && i != msg->sg.end);
	msg->sg.start = i;
}
EXPORT_SYMBOL_GPL(sk_msg_return_zero);

void sk_msg_return(struct sock *sk, struct sk_msg *msg, int bytes)
{
	int i = msg->sg.start;

	do {
		struct scatterlist *sge = &msg->sg.data[i];
		int uncharge = (bytes < sge->length) ? bytes : sge->length;

		sk_mem_uncharge(sk, uncharge);
		bytes -= uncharge;
		sk_msg_iter_var_next(i);
	} while (i != msg->sg.end);
}
EXPORT_SYMBOL_GPL(sk_msg_return);

static int sk_msg_free_elem(struct sock *sk, struct sk_msg *msg, u32 i,
			    bool charge)
{
	struct scatterlist *sge = sk_msg_elem(msg, i);
	u32 len = sge->length;

	/* When the skb owns the memory we free it from consume_skb path. */
	if (!msg->skb) {
		if (charge)
			sk_mem_uncharge(sk, len);
		put_page(sg_page(sge));
	}
	memset(sge, 0, sizeof(*sge));
	return len;
}

static int __sk_msg_free(struct sock *sk, struct sk_msg *msg, u32 i,
			 bool charge)
{
	struct scatterlist *sge = sk_msg_elem(msg, i);
	int freed = 0;

	while (msg->sg.size) {
		msg->sg.size -= sge->length;
		freed += sk_msg_free_elem(sk, msg, i, charge);
		sk_msg_iter_var_next(i);
		sk_msg_check_to_free(msg, i, msg->sg.size);
		sge = sk_msg_elem(msg, i);
	}
	consume_skb(msg->skb);
	sk_msg_init(msg);
	return freed;
}

int sk_msg_free_nocharge(struct sock *sk, struct sk_msg *msg)
{
	return __sk_msg_free(sk, msg, msg->sg.start, false);
}
EXPORT_SYMBOL_GPL(sk_msg_free_nocharge);

int sk_msg_free(struct sock *sk, struct sk_msg *msg)
{
	return __sk_msg_free(sk, msg, msg->sg.start, true);
}
EXPORT_SYMBOL_GPL(sk_msg_free);

static void __sk_msg_free_partial(struct sock *sk, struct sk_msg *msg,
				  u32 bytes, bool charge)
{
	struct scatterlist *sge;
	u32 i = msg->sg.start;

	while (bytes) {
		sge = sk_msg_elem(msg, i);
		if (!sge->length)
			break;
		if (bytes < sge->length) {
			if (charge)
				sk_mem_uncharge(sk, bytes);
			sge->length -= bytes;
			sge->offset += bytes;
			msg->sg.size -= bytes;
			break;
		}

		msg->sg.size -= sge->length;
		bytes -= sge->length;
		sk_msg_free_elem(sk, msg, i, charge);
		sk_msg_iter_var_next(i);
		sk_msg_check_to_free(msg, i, bytes);
	}
	msg->sg.start = i;
}

void sk_msg_free_partial(struct sock *sk, struct sk_msg *msg, u32 bytes)
{
	__sk_msg_free_partial(sk, msg, bytes, true);
}
EXPORT_SYMBOL_GPL(sk_msg_free_partial);

void sk_msg_free_partial_nocharge(struct sock *sk, struct sk_msg *msg,
				  u32 bytes)
{
	__sk_msg_free_partial(sk, msg, bytes, false);
}

void sk_msg_trim(struct sock *sk, struct sk_msg *msg, int len)
{
	int trim = msg->sg.size - len;
	u32 i = msg->sg.end;

	if (trim <= 0) {
		WARN_ON(trim < 0);
		return;
	}

	sk_msg_iter_var_prev(i);
	msg->sg.size = len;
	while (msg->sg.data[i].length &&
	       trim >= msg->sg.data[i].length) {
		trim -= msg->sg.data[i].length;
		sk_msg_free_elem(sk, msg, i, true);
		sk_msg_iter_var_prev(i);
		if (!trim)
			goto out;
	}

	msg->sg.data[i].length -= trim;
	sk_mem_uncharge(sk, trim);
	/* Adjust copybreak if it falls into the trimmed part of last buf */
	if (msg->sg.curr == i && msg->sg.copybreak > msg->sg.data[i].length)
		msg->sg.copybreak = msg->sg.data[i].length;
out:
	sk_msg_iter_var_next(i);
	msg->sg.end = i;

	/* If we trim data a full sg elem before curr pointer update
	 * copybreak and current so that any future copy operations
	 * start at new copy location.
	 * However trimed data that has not yet been used in a copy op
	 * does not require an update.
	 */
	if (!msg->sg.size) {
		msg->sg.curr = msg->sg.start;
		msg->sg.copybreak = 0;
	} else if (sk_msg_iter_dist(msg->sg.start, msg->sg.curr) >=
		   sk_msg_iter_dist(msg->sg.start, msg->sg.end)) {
		sk_msg_iter_var_prev(i);
		msg->sg.curr = i;
		msg->sg.copybreak = msg->sg.data[i].length;
	}
}
EXPORT_SYMBOL_GPL(sk_msg_trim);

int sk_msg_zerocopy_from_iter(struct sock *sk, struct iov_iter *from,
			      struct sk_msg *msg, u32 bytes)
{
	int i, maxpages, ret = 0, num_elems = sk_msg_elem_used(msg);
	const int to_max_pages = MAX_MSG_FRAGS;
	struct page *pages[MAX_MSG_FRAGS];
	ssize_t orig, copied, use, offset;

	orig = msg->sg.size;
	while (bytes > 0) {
		i = 0;
		maxpages = to_max_pages - num_elems;
		if (maxpages == 0) {
			ret = -EFAULT;
			goto out;
		}

		copied = iov_iter_get_pages(from, pages, bytes, maxpages,
					    &offset);
		if (copied <= 0) {
			ret = -EFAULT;
			goto out;
		}

		iov_iter_advance(from, copied);
		bytes -= copied;
		msg->sg.size += copied;

		while (copied) {
			use = min_t(int, copied, PAGE_SIZE - offset);
			sg_set_page(&msg->sg.data[msg->sg.end],
				    pages[i], use, offset);
			sg_unmark_end(&msg->sg.data[msg->sg.end]);
			sk_mem_charge(sk, use);

			offset = 0;
			copied -= use;
			sk_msg_iter_next(msg, end);
			num_elems++;
			i++;
		}
		/* When zerocopy is mixed with sk_msg_*copy* operations we
		 * may have a copybreak set in this case clear and prefer
		 * zerocopy remainder when possible.
		 */
		msg->sg.copybreak = 0;
		msg->sg.curr = msg->sg.end;
	}
out:
	/* Revert iov_iter updates, msg will need to use 'trim' later if it
	 * also needs to be cleared.
	 */
	if (ret)
		iov_iter_revert(from, msg->sg.size - orig);
	return ret;
}
EXPORT_SYMBOL_GPL(sk_msg_zerocopy_from_iter);

int sk_msg_memcopy_from_iter(struct sock *sk, struct iov_iter *from,
			     struct sk_msg *msg, u32 bytes)
{
	int ret = -ENOSPC, i = msg->sg.curr;
	struct scatterlist *sge;
	u32 copy, buf_size;
	void *to;

	do {
		sge = sk_msg_elem(msg, i);
		/* This is possible if a trim operation shrunk the buffer */
		if (msg->sg.copybreak >= sge->length) {
			msg->sg.copybreak = 0;
			sk_msg_iter_var_next(i);
			if (i == msg->sg.end)
				break;
			sge = sk_msg_elem(msg, i);
		}

		buf_size = sge->length - msg->sg.copybreak;
		copy = (buf_size > bytes) ? bytes : buf_size;
		to = sg_virt(sge) + msg->sg.copybreak;
		msg->sg.copybreak += copy;
		if (sk->sk_route_caps & NETIF_F_NOCACHE_COPY)
			ret = copy_from_iter_nocache(to, copy, from);
		else
			ret = copy_from_iter(to, copy, from);
		if (ret != copy) {
			ret = -EFAULT;
			goto out;
		}
		bytes -= copy;
		if (!bytes)
			break;
		msg->sg.copybreak = 0;
		sk_msg_iter_var_next(i);
	} while (i != msg->sg.end);
out:
	msg->sg.curr = i;
	return ret;
}
EXPORT_SYMBOL_GPL(sk_msg_memcopy_from_iter);

int sk_msg_wait_data(struct sock *sk, struct sk_psock *psock, int flags,
		     long timeo, int *err)
{
	DEFINE_WAIT_FUNC(wait, woken_wake_function);
	int ret = 0;

	if (sk->sk_shutdown & RCV_SHUTDOWN)
		return 1;

	if (!timeo)
		return ret;

	add_wait_queue(sk_sleep(sk), &wait);
	sk_set_bit(SOCKWQ_ASYNC_WAITDATA, sk);
	ret = sk_wait_event(sk, &timeo,
			    !list_empty(&psock->ingress_msg) ||
			    !skb_queue_empty(&sk->sk_receive_queue), &wait);
	sk_clear_bit(SOCKWQ_ASYNC_WAITDATA, sk);
	remove_wait_queue(sk_sleep(sk), &wait);
	return ret;
}
EXPORT_SYMBOL_GPL(sk_msg_wait_data);

/* Receive sk_msg from psock->ingress_msg to @msg. */
int sk_msg_recvmsg(struct sock *sk, struct sk_psock *psock, struct msghdr *msg,
		   int len, int flags)
{
	struct iov_iter *iter = &msg->msg_iter;
	int peek = flags & MSG_PEEK;
	struct sk_msg *msg_rx;
	int i, copied = 0;

	msg_rx = sk_psock_peek_msg(psock);
	while (copied != len) {
		struct scatterlist *sge;

		if (unlikely(!msg_rx))
			break;

		i = msg_rx->sg.start;
		do {
			struct page *page;
			int copy;

			sge = sk_msg_elem(msg_rx, i);
			copy = sge->length;
			page = sg_page(sge);
			if (copied + copy > len)
				copy = len - copied;
			copy = copy_page_to_iter(page, sge->offset, copy, iter);
			if (!copy)
				return copied ? copied : -EFAULT;

			copied += copy;
			if (likely(!peek)) {
				sge->offset += copy;
				sge->length -= copy;
				if (!msg_rx->skb)
					sk_mem_uncharge(sk, copy);
				msg_rx->sg.size -= copy;

				if (!sge->length) {
					sk_msg_iter_var_next(i);
					if (!msg_rx->skb)
						put_page(page);
				}
			} else {
				/* Lets not optimize peek case if copy_page_to_iter
				 * didn't copy the entire length lets just break.
				 */
				if (copy != sge->length)
					return copied;
				sk_msg_iter_var_next(i);
			}

			if (copied == len)
				break;
		} while (i != msg_rx->sg.end);

		if (unlikely(peek)) {
			msg_rx = sk_psock_next_msg(psock, msg_rx);
			if (!msg_rx)
				break;
			continue;
		}

		msg_rx->sg.start = i;
		if (!sge->length && msg_rx->sg.start == msg_rx->sg.end) {
			msg_rx = sk_psock_dequeue_msg(psock);
			kfree_sk_msg(msg_rx);
		}
		msg_rx = sk_psock_peek_msg(psock);
	}

	return copied;
}
EXPORT_SYMBOL_GPL(sk_msg_recvmsg);

static struct sk_msg *sk_psock_create_ingress_msg(struct sock *sk,
						  struct sk_buff *skb)
{
	struct sk_msg *msg;

	if (atomic_read(&sk->sk_rmem_alloc) > sk->sk_rcvbuf)
		return NULL;

	if (!sk_rmem_schedule(sk, skb, skb->truesize))
		return NULL;

	msg = kzalloc(sizeof(*msg), __GFP_NOWARN | GFP_KERNEL);
	if (unlikely(!msg))
		return NULL;

	sk_msg_init(msg);
	return msg;
}

static int sk_psock_skb_ingress_enqueue(struct sk_buff *skb,
					struct sk_psock *psock,
					struct sock *sk,
					struct sk_msg *msg)
{
	int num_sge, copied;

	/* skb linearize may fail with ENOMEM, but lets simply try again
	 * later if this happens. Under memory pressure we don't want to
	 * drop the skb. We need to linearize the skb so that the mapping
	 * in skb_to_sgvec can not error.
	 */
	if (skb_linearize(skb))
		return -EAGAIN;
	num_sge = skb_to_sgvec(skb, msg->sg.data, 0, skb->len);
	if (unlikely(num_sge < 0)) {
		kfree(msg);
		return num_sge;
	}

	copied = skb->len;
	msg->sg.start = 0;
	msg->sg.size = copied;
	msg->sg.end = num_sge;
	msg->skb = skb;

	sk_psock_queue_msg(psock, msg);
	sk_psock_data_ready(sk, psock);
	return copied;
}

static int sk_psock_skb_ingress_self(struct sk_psock *psock, struct sk_buff *skb);

static int sk_psock_skb_ingress(struct sk_psock *psock, struct sk_buff *skb)
{
	struct sock *sk = psock->sk;
	struct sk_msg *msg;

	/* If we are receiving on the same sock skb->sk is already assigned,
	 * skip memory accounting and owner transition seeing it already set
	 * correctly.
	 */
	if (unlikely(skb->sk == sk))
		return sk_psock_skb_ingress_self(psock, skb);
	msg = sk_psock_create_ingress_msg(sk, skb);
	if (!msg)
		return -EAGAIN;

	/* This will transition ownership of the data from the socket where
	 * the BPF program was run initiating the redirect to the socket
	 * we will eventually receive this data on. The data will be released
	 * from skb_consume found in __tcp_bpf_recvmsg() after its been copied
	 * into user buffers.
	 */
	skb_set_owner_r(skb, sk);
	return sk_psock_skb_ingress_enqueue(skb, psock, sk, msg);
}

/* Puts an skb on the ingress queue of the socket already assigned to the
 * skb. In this case we do not need to check memory limits or skb_set_owner_r
 * because the skb is already accounted for here.
 */
static int sk_psock_skb_ingress_self(struct sk_psock *psock, struct sk_buff *skb)
{
	struct sk_msg *msg = kzalloc(sizeof(*msg), __GFP_NOWARN | GFP_ATOMIC);
	struct sock *sk = psock->sk;

	if (unlikely(!msg))
		return -EAGAIN;
	sk_msg_init(msg);
	skb_set_owner_r(skb, sk);
	return sk_psock_skb_ingress_enqueue(skb, psock, sk, msg);
}

static int sk_psock_handle_skb(struct sk_psock *psock, struct sk_buff *skb,
			       u32 off, u32 len, bool ingress)
{
	if (!ingress) {
		if (!sock_writeable(psock->sk))
			return -EAGAIN;
		return skb_send_sock(psock->sk, skb, off, len);
	}
	return sk_psock_skb_ingress(psock, skb);
}

static void sk_psock_backlog(struct work_struct *work)
{
	struct sk_psock *psock = container_of(work, struct sk_psock, work);
	struct sk_psock_work_state *state = &psock->work_state;
	struct sk_buff *skb;
	bool ingress;
	u32 len, off;
	int ret;

	mutex_lock(&psock->work_mutex);
	if (state->skb) {
		skb = state->skb;
		len = state->len;
		off = state->off;
		state->skb = NULL;
		goto start;
	}

	while ((skb = skb_dequeue(&psock->ingress_skb))) {
		len = skb->len;
		off = 0;
start:
		ingress = skb_bpf_ingress(skb);
		skb_bpf_redirect_clear(skb);
		do {
			ret = -EIO;
			if (!sock_flag(psock->sk, SOCK_DEAD))
				ret = sk_psock_handle_skb(psock, skb, off,
							  len, ingress);
			if (ret <= 0) {
				if (ret == -EAGAIN) {
					state->skb = skb;
					state->len = len;
					state->off = off;
					goto end;
				}
				/* Hard errors break pipe and stop xmit. */
				sk_psock_report_error(psock, ret ? -ret : EPIPE);
				sk_psock_clear_state(psock, SK_PSOCK_TX_ENABLED);
				kfree_skb(skb);
				goto end;
			}
			off += ret;
			len -= ret;
		} while (len);

		if (!ingress)
			kfree_skb(skb);
	}
end:
	mutex_unlock(&psock->work_mutex);
}

struct sk_psock *sk_psock_init(struct sock *sk, int node)
{
	struct sk_psock *psock;
	struct proto *prot;

	write_lock_bh(&sk->sk_callback_lock);

	if (sk->sk_user_data) {
		psock = ERR_PTR(-EBUSY);
		goto out;
	}

	psock = kzalloc_node(sizeof(*psock), GFP_ATOMIC | __GFP_NOWARN, node);
	if (!psock) {
		psock = ERR_PTR(-ENOMEM);
		goto out;
	}

	prot = READ_ONCE(sk->sk_prot);
	psock->sk = sk;
	psock->eval = __SK_NONE;
	psock->sk_proto = prot;
	psock->saved_unhash = prot->unhash;
	psock->saved_close = prot->close;
	psock->saved_write_space = sk->sk_write_space;

	INIT_LIST_HEAD(&psock->link);
	spin_lock_init(&psock->link_lock);

	INIT_WORK(&psock->work, sk_psock_backlog);
	mutex_init(&psock->work_mutex);
	INIT_LIST_HEAD(&psock->ingress_msg);
	spin_lock_init(&psock->ingress_lock);
	skb_queue_head_init(&psock->ingress_skb);

	sk_psock_set_state(psock, SK_PSOCK_TX_ENABLED);
	refcount_set(&psock->refcnt, 1);

	rcu_assign_sk_user_data_nocopy(sk, psock);
	sock_hold(sk);

out:
	write_unlock_bh(&sk->sk_callback_lock);
	return psock;
}
EXPORT_SYMBOL_GPL(sk_psock_init);

struct sk_psock_link *sk_psock_link_pop(struct sk_psock *psock)
{
	struct sk_psock_link *link;

	spin_lock_bh(&psock->link_lock);
	link = list_first_entry_or_null(&psock->link, struct sk_psock_link,
					list);
	if (link)
		list_del(&link->list);
	spin_unlock_bh(&psock->link_lock);
	return link;
}

static void __sk_psock_purge_ingress_msg(struct sk_psock *psock)
{
	struct sk_msg *msg, *tmp;

	list_for_each_entry_safe(msg, tmp, &psock->ingress_msg, list) {
		list_del(&msg->list);
		sk_msg_free(psock->sk, msg);
		kfree(msg);
	}
}

static void __sk_psock_zap_ingress(struct sk_psock *psock)
{
	struct sk_buff *skb;

	while ((skb = skb_dequeue(&psock->ingress_skb)) != NULL) {
		skb_bpf_redirect_clear(skb);
		kfree_skb(skb);
	}
	__sk_psock_purge_ingress_msg(psock);
}

static void sk_psock_link_destroy(struct sk_psock *psock)
{
	struct sk_psock_link *link, *tmp;

	list_for_each_entry_safe(link, tmp, &psock->link, list) {
		list_del(&link->list);
		sk_psock_free_link(link);
	}
}

void sk_psock_stop(struct sk_psock *psock, bool wait)
{
	spin_lock_bh(&psock->ingress_lock);
	sk_psock_clear_state(psock, SK_PSOCK_TX_ENABLED);
	sk_psock_cork_free(psock);
	__sk_psock_zap_ingress(psock);
	spin_unlock_bh(&psock->ingress_lock);

	if (wait)
		cancel_work_sync(&psock->work);
}

static void sk_psock_done_strp(struct sk_psock *psock);

static void sk_psock_destroy(struct work_struct *work)
{
	struct sk_psock *psock = container_of(to_rcu_work(work),
					      struct sk_psock, rwork);
	/* No sk_callback_lock since already detached. */

	sk_psock_done_strp(psock);

	cancel_work_sync(&psock->work);
	mutex_destroy(&psock->work_mutex);

	psock_progs_drop(&psock->progs);

	sk_psock_link_destroy(psock);
	sk_psock_cork_free(psock);

	if (psock->sk_redir)
		sock_put(psock->sk_redir);
	sock_put(psock->sk);
	kfree(psock);
}

void sk_psock_drop(struct sock *sk, struct sk_psock *psock)
{
	sk_psock_stop(psock, false);

	write_lock_bh(&sk->sk_callback_lock);
	sk_psock_restore_proto(sk, psock);
	rcu_assign_sk_user_data(sk, NULL);
	if (psock->progs.stream_parser)
		sk_psock_stop_strp(sk, psock);
	else if (psock->progs.stream_verdict || psock->progs.skb_verdict)
		sk_psock_stop_verdict(sk, psock);
	write_unlock_bh(&sk->sk_callback_lock);

	INIT_RCU_WORK(&psock->rwork, sk_psock_destroy);
	queue_rcu_work(system_wq, &psock->rwork);
}
EXPORT_SYMBOL_GPL(sk_psock_drop);

static int sk_psock_map_verd(int verdict, bool redir)
{
	switch (verdict) {
	case SK_PASS:
		return redir ? __SK_REDIRECT : __SK_PASS;
	case SK_DROP:
	default:
		break;
	}

	return __SK_DROP;
}

int sk_psock_msg_verdict(struct sock *sk, struct sk_psock *psock,
			 struct sk_msg *msg)
{
	struct bpf_prog *prog;
	int ret;

	rcu_read_lock();
	prog = READ_ONCE(psock->progs.msg_parser);
	if (unlikely(!prog)) {
		ret = __SK_PASS;
		goto out;
	}

	sk_msg_compute_data_pointers(msg);
	msg->sk = sk;
	ret = bpf_prog_run_pin_on_cpu(prog, msg);
	ret = sk_psock_map_verd(ret, msg->sk_redir);
	psock->apply_bytes = msg->apply_bytes;
	if (ret == __SK_REDIRECT) {
		if (psock->sk_redir)
			sock_put(psock->sk_redir);
		psock->sk_redir = msg->sk_redir;
		if (!psock->sk_redir) {
			ret = __SK_DROP;
			goto out;
		}
		sock_hold(psock->sk_redir);
	}
out:
	rcu_read_unlock();
	return ret;
}
EXPORT_SYMBOL_GPL(sk_psock_msg_verdict);

static void sk_psock_skb_redirect(struct sk_buff *skb)
{
	struct sk_psock *psock_other;
	struct sock *sk_other;

	sk_other = skb_bpf_redirect_fetch(skb);
	/* This error is a buggy BPF program, it returned a redirect
	 * return code, but then didn't set a redirect interface.
	 */
	if (unlikely(!sk_other)) {
		kfree_skb(skb);
		return;
	}
	psock_other = sk_psock(sk_other);
	/* This error indicates the socket is being torn down or had another
	 * error that caused the pipe to break. We can't send a packet on
	 * a socket that is in this state so we drop the skb.
	 */
	if (!psock_other || sock_flag(sk_other, SOCK_DEAD)) {
		kfree_skb(skb);
		return;
	}
	spin_lock_bh(&psock_other->ingress_lock);
	if (!sk_psock_test_state(psock_other, SK_PSOCK_TX_ENABLED)) {
		spin_unlock_bh(&psock_other->ingress_lock);
		kfree_skb(skb);
		return;
	}

	skb_queue_tail(&psock_other->ingress_skb, skb);
	schedule_work(&psock_other->work);
	spin_unlock_bh(&psock_other->ingress_lock);
}

static void sk_psock_tls_verdict_apply(struct sk_buff *skb, struct sock *sk, int verdict)
{
	switch (verdict) {
	case __SK_REDIRECT:
		sk_psock_skb_redirect(skb);
		break;
	case __SK_PASS:
	case __SK_DROP:
	default:
		break;
	}
}

int sk_psock_tls_strp_read(struct sk_psock *psock, struct sk_buff *skb)
{
	struct bpf_prog *prog;
	int ret = __SK_PASS;

	rcu_read_lock();
	prog = READ_ONCE(psock->progs.stream_verdict);
	if (likely(prog)) {
		skb->sk = psock->sk;
		skb_dst_drop(skb);
		skb_bpf_redirect_clear(skb);
		ret = bpf_prog_run_pin_on_cpu(prog, skb);
		ret = sk_psock_map_verd(ret, skb_bpf_redirect_fetch(skb));
		skb->sk = NULL;
	}
	sk_psock_tls_verdict_apply(skb, psock->sk, ret);
	rcu_read_unlock();
	return ret;
}
EXPORT_SYMBOL_GPL(sk_psock_tls_strp_read);

static void sk_psock_verdict_apply(struct sk_psock *psock,
				   struct sk_buff *skb, int verdict)
{
	struct sock *sk_other;
	int err = -EIO;

	switch (verdict) {
	case __SK_PASS:
		sk_other = psock->sk;
		if (sock_flag(sk_other, SOCK_DEAD) ||
		    !sk_psock_test_state(psock, SK_PSOCK_TX_ENABLED)) {
			goto out_free;
		}

		skb_bpf_set_ingress(skb);

		/* If the queue is empty then we can submit directly
		 * into the msg queue. If its not empty we have to
		 * queue work otherwise we may get OOO data. Otherwise,
		 * if sk_psock_skb_ingress errors will be handled by
		 * retrying later from workqueue.
		 */
		if (skb_queue_empty(&psock->ingress_skb)) {
			err = sk_psock_skb_ingress_self(psock, skb);
		}
		if (err < 0) {
			spin_lock_bh(&psock->ingress_lock);
			if (sk_psock_test_state(psock, SK_PSOCK_TX_ENABLED)) {
				skb_queue_tail(&psock->ingress_skb, skb);
				schedule_work(&psock->work);
			}
			spin_unlock_bh(&psock->ingress_lock);
		}
		break;
	case __SK_REDIRECT:
		sk_psock_skb_redirect(skb);
		break;
	case __SK_DROP:
	default:
out_free:
		kfree_skb(skb);
	}
}

static void sk_psock_write_space(struct sock *sk)
{
	struct sk_psock *psock;
	void (*write_space)(struct sock *sk) = NULL;

	rcu_read_lock();
	psock = sk_psock(sk);
	if (likely(psock)) {
		if (sk_psock_test_state(psock, SK_PSOCK_TX_ENABLED))
			schedule_work(&psock->work);
		write_space = psock->saved_write_space;
	}
	rcu_read_unlock();
	if (write_space)
		write_space(sk);
}

#if IS_ENABLED(CONFIG_BPF_STREAM_PARSER)
static void sk_psock_strp_read(struct strparser *strp, struct sk_buff *skb)
{
	struct sk_psock *psock;
	struct bpf_prog *prog;
	int ret = __SK_DROP;
	struct sock *sk;

	rcu_read_lock();
	sk = strp->sk;
	psock = sk_psock(sk);
	if (unlikely(!psock)) {
		kfree_skb(skb);
		goto out;
	}
<<<<<<< HEAD
	skb_set_owner_r(skb, sk);
	prog = READ_ONCE(psock->progs.stream_verdict);
	if (likely(prog)) {
		skb_dst_drop(skb);
		skb_bpf_redirect_clear(skb);
		ret = bpf_prog_run_pin_on_cpu(prog, skb);
		ret = sk_psock_map_verd(ret, skb_bpf_redirect_fetch(skb));
=======
	prog = READ_ONCE(psock->progs.skb_verdict);
	if (likely(prog)) {
		skb->sk = sk;
		tcp_skb_bpf_redirect_clear(skb);
		ret = sk_psock_bpf_run(psock, prog, skb);
		ret = sk_psock_map_verd(ret, tcp_skb_bpf_redirect_fetch(skb));
		skb->sk = NULL;
>>>>>>> 4e04e751
	}
	sk_psock_verdict_apply(psock, skb, ret);
out:
	rcu_read_unlock();
}

static int sk_psock_strp_read_done(struct strparser *strp, int err)
{
	return err;
}

static int sk_psock_strp_parse(struct strparser *strp, struct sk_buff *skb)
{
	struct sk_psock *psock = container_of(strp, struct sk_psock, strp);
	struct bpf_prog *prog;
	int ret = skb->len;

	rcu_read_lock();
	prog = READ_ONCE(psock->progs.stream_parser);
	if (likely(prog)) {
		skb->sk = psock->sk;
		ret = bpf_prog_run_pin_on_cpu(prog, skb);
		skb->sk = NULL;
	}
	rcu_read_unlock();
	return ret;
}

/* Called with socket lock held. */
static void sk_psock_strp_data_ready(struct sock *sk)
{
	struct sk_psock *psock;

	rcu_read_lock();
	psock = sk_psock(sk);
	if (likely(psock)) {
		if (tls_sw_has_ctx_rx(sk)) {
			psock->saved_data_ready(sk);
		} else {
			write_lock_bh(&sk->sk_callback_lock);
			strp_data_ready(&psock->strp);
			write_unlock_bh(&sk->sk_callback_lock);
		}
	}
	rcu_read_unlock();
}

int sk_psock_init_strp(struct sock *sk, struct sk_psock *psock)
{
	static const struct strp_callbacks cb = {
		.rcv_msg	= sk_psock_strp_read,
		.read_sock_done	= sk_psock_strp_read_done,
		.parse_msg	= sk_psock_strp_parse,
	};

	return strp_init(&psock->strp, sk, &cb);
}

void sk_psock_start_strp(struct sock *sk, struct sk_psock *psock)
{
	if (psock->saved_data_ready)
		return;

	psock->saved_data_ready = sk->sk_data_ready;
	sk->sk_data_ready = sk_psock_strp_data_ready;
	sk->sk_write_space = sk_psock_write_space;
}

void sk_psock_stop_strp(struct sock *sk, struct sk_psock *psock)
{
	if (!psock->saved_data_ready)
		return;

	sk->sk_data_ready = psock->saved_data_ready;
	psock->saved_data_ready = NULL;
	strp_stop(&psock->strp);
}

static void sk_psock_done_strp(struct sk_psock *psock)
{
	/* Parser has been stopped */
	if (psock->progs.stream_parser)
		strp_done(&psock->strp);
}
#else
static void sk_psock_done_strp(struct sk_psock *psock)
{
}
#endif /* CONFIG_BPF_STREAM_PARSER */

static int sk_psock_verdict_recv(read_descriptor_t *desc, struct sk_buff *skb,
				 unsigned int offset, size_t orig_len)
{
	struct sock *sk = (struct sock *)desc->arg.data;
	struct sk_psock *psock;
	struct bpf_prog *prog;
	int ret = __SK_DROP;
	int len = skb->len;

	/* clone here so sk_eat_skb() in tcp_read_sock does not drop our data */
	skb = skb_clone(skb, GFP_ATOMIC);
	if (!skb) {
		desc->error = -ENOMEM;
		return 0;
	}

	rcu_read_lock();
	psock = sk_psock(sk);
	if (unlikely(!psock)) {
		len = 0;
		kfree_skb(skb);
		goto out;
	}
<<<<<<< HEAD
	skb_set_owner_r(skb, sk);
	prog = READ_ONCE(psock->progs.stream_verdict);
	if (!prog)
		prog = READ_ONCE(psock->progs.skb_verdict);
	if (likely(prog)) {
		skb_dst_drop(skb);
		skb_bpf_redirect_clear(skb);
		ret = bpf_prog_run_pin_on_cpu(prog, skb);
		ret = sk_psock_map_verd(ret, skb_bpf_redirect_fetch(skb));
=======
	prog = READ_ONCE(psock->progs.skb_verdict);
	if (likely(prog)) {
		skb->sk = sk;
		tcp_skb_bpf_redirect_clear(skb);
		ret = sk_psock_bpf_run(psock, prog, skb);
		ret = sk_psock_map_verd(ret, tcp_skb_bpf_redirect_fetch(skb));
		skb->sk = NULL;
>>>>>>> 4e04e751
	}
	sk_psock_verdict_apply(psock, skb, ret);
out:
	rcu_read_unlock();
	return len;
}

static void sk_psock_verdict_data_ready(struct sock *sk)
{
	struct socket *sock = sk->sk_socket;
	read_descriptor_t desc;

	if (unlikely(!sock || !sock->ops || !sock->ops->read_sock))
		return;

	desc.arg.data = sk;
	desc.error = 0;
	desc.count = 1;

	sock->ops->read_sock(sk, &desc, sk_psock_verdict_recv);
}

void sk_psock_start_verdict(struct sock *sk, struct sk_psock *psock)
{
	if (psock->saved_data_ready)
		return;

	psock->saved_data_ready = sk->sk_data_ready;
	sk->sk_data_ready = sk_psock_verdict_data_ready;
	sk->sk_write_space = sk_psock_write_space;
}

void sk_psock_stop_verdict(struct sock *sk, struct sk_psock *psock)
{
	if (!psock->saved_data_ready)
		return;

	sk->sk_data_ready = psock->saved_data_ready;
	psock->saved_data_ready = NULL;
}<|MERGE_RESOLUTION|>--- conflicted
+++ resolved
@@ -991,23 +991,14 @@
 		kfree_skb(skb);
 		goto out;
 	}
-<<<<<<< HEAD
-	skb_set_owner_r(skb, sk);
 	prog = READ_ONCE(psock->progs.stream_verdict);
 	if (likely(prog)) {
+		skb->sk = sk;
 		skb_dst_drop(skb);
 		skb_bpf_redirect_clear(skb);
 		ret = bpf_prog_run_pin_on_cpu(prog, skb);
 		ret = sk_psock_map_verd(ret, skb_bpf_redirect_fetch(skb));
-=======
-	prog = READ_ONCE(psock->progs.skb_verdict);
-	if (likely(prog)) {
-		skb->sk = sk;
-		tcp_skb_bpf_redirect_clear(skb);
-		ret = sk_psock_bpf_run(psock, prog, skb);
-		ret = sk_psock_map_verd(ret, tcp_skb_bpf_redirect_fetch(skb));
 		skb->sk = NULL;
->>>>>>> 4e04e751
 	}
 	sk_psock_verdict_apply(psock, skb, ret);
 out:
@@ -1121,25 +1112,16 @@
 		kfree_skb(skb);
 		goto out;
 	}
-<<<<<<< HEAD
-	skb_set_owner_r(skb, sk);
 	prog = READ_ONCE(psock->progs.stream_verdict);
 	if (!prog)
 		prog = READ_ONCE(psock->progs.skb_verdict);
 	if (likely(prog)) {
+		skb->sk = sk;
 		skb_dst_drop(skb);
 		skb_bpf_redirect_clear(skb);
 		ret = bpf_prog_run_pin_on_cpu(prog, skb);
 		ret = sk_psock_map_verd(ret, skb_bpf_redirect_fetch(skb));
-=======
-	prog = READ_ONCE(psock->progs.skb_verdict);
-	if (likely(prog)) {
-		skb->sk = sk;
-		tcp_skb_bpf_redirect_clear(skb);
-		ret = sk_psock_bpf_run(psock, prog, skb);
-		ret = sk_psock_map_verd(ret, tcp_skb_bpf_redirect_fetch(skb));
 		skb->sk = NULL;
->>>>>>> 4e04e751
 	}
 	sk_psock_verdict_apply(psock, skb, ret);
 out:
